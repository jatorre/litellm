[tool.poetry]
name = "litellm"
<<<<<<< HEAD
version = "1.48.3"
=======
version = "1.48.4"
>>>>>>> 754981a7
description = "Library to easily interface with LLM API providers"
authors = ["BerriAI"]
license = "MIT"
readme = "README.md"
packages = [
    { include = "litellm" },
    { include = "litellm/py.typed"},
]

[tool.poetry.urls]
homepage = "https://litellm.ai"
repository = "https://github.com/BerriAI/litellm"
documentation = "https://docs.litellm.ai"

[tool.poetry.dependencies]
python = ">=3.8.1,<4.0, !=3.9.7"
openai = ">=1.45.0"
python-dotenv = ">=0.2.0"
tiktoken = ">=0.7.0"
importlib-metadata = ">=6.8.0"
tokenizers = "*"
click = "*"
jinja2 = "^3.1.2"
aiohttp = "*"
requests = "^2.31.0"
pydantic = "^2.0.0"
jsonschema = "^4.22.0"

uvicorn = {version = "^0.22.0", optional = true}
gunicorn = {version = "^22.0.0", optional = true}
fastapi = {version = "^0.111.0", optional = true}
backoff = {version = "*", optional = true}
pyyaml = {version = "^6.0.1", optional = true}
rq = {version = "*", optional = true}
orjson = {version = "^3.9.7", optional = true}
apscheduler = {version = "^3.10.4", optional = true}
fastapi-sso = { version = "^0.10.0", optional = true }
PyJWT = { version = "^2.8.0", optional = true }
python-multipart = { version = "^0.0.9", optional = true}
cryptography = {version = "^42.0.5", optional = true}
prisma = {version = "0.11.0", optional = true}
azure-identity = {version = "^1.15.0", optional = true}
azure-keyvault-secrets = {version = "^4.8.0", optional = true}
google-cloud-kms = {version = "^2.21.3", optional = true}
resend = {version = "^0.8.0", optional = true}
pynacl = {version = "^1.5.0", optional = true}

[tool.poetry.extras]
proxy = [
    "gunicorn",
    "uvicorn",
    "fastapi",
    "backoff",
    "pyyaml",
    "rq",
    "orjson",
    "apscheduler",
    "fastapi-sso",
    "PyJWT",
    "python-multipart",
    "cryptography",
    "pynacl"
]

extra_proxy = [
    "prisma",
    "azure-identity",
    "azure-keyvault-secrets",
    "google-cloud-kms",
    "resend",
]

[tool.isort]
profile = "black"

[tool.poetry.scripts]
litellm = 'litellm:run_server'

[tool.poetry.group.dev.dependencies]
flake8 = "^6.1.0"
black = "^23.12.0"
mypy = "^1.0"
pytest = "^7.4.3"
pytest-mock = "^3.12.0"

[build-system]
requires = ["poetry-core", "wheel"]
build-backend = "poetry.core.masonry.api"

[tool.commitizen]
<<<<<<< HEAD
version = "1.48.3"
=======
version = "1.48.4"
>>>>>>> 754981a7
version_files = [
    "pyproject.toml:^version"
]

[tool.mypy]
plugins = "pydantic.mypy"<|MERGE_RESOLUTION|>--- conflicted
+++ resolved
@@ -1,10 +1,6 @@
 [tool.poetry]
 name = "litellm"
-<<<<<<< HEAD
-version = "1.48.3"
-=======
 version = "1.48.4"
->>>>>>> 754981a7
 description = "Library to easily interface with LLM API providers"
 authors = ["BerriAI"]
 license = "MIT"
@@ -95,11 +91,7 @@
 build-backend = "poetry.core.masonry.api"
 
 [tool.commitizen]
-<<<<<<< HEAD
-version = "1.48.3"
-=======
 version = "1.48.4"
->>>>>>> 754981a7
 version_files = [
     "pyproject.toml:^version"
 ]
