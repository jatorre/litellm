--- conflicted
+++ resolved
@@ -24,29 +24,23 @@
   data: UserInfo[];
   columns: ColumnDef<UserInfo, any>[];
   isLoading?: boolean;
-<<<<<<< HEAD
-  accessToken: string | null;
-  userRole: string | null;
-=======
   onSortChange?: (sortBy: string, sortOrder: 'asc' | 'desc') => void;
   currentSort?: {
     sortBy: string;
     sortOrder: 'asc' | 'desc';
   };
->>>>>>> 31f704a3
+  accessToken: string | null;
+  userRole: string | null;
 }
 
 export function UserDataTable({
   data = [],
   columns,
   isLoading = false,
-<<<<<<< HEAD
+  onSortChange,
+  currentSort,
   accessToken,
   userRole,
-=======
-  onSortChange,
-  currentSort,
->>>>>>> 31f704a3
 }: UserDataTableProps) {
   const [sorting, setSorting] = React.useState<SortingState>([
     { 
@@ -76,7 +70,6 @@
     enableSorting: true,
   });
 
-<<<<<<< HEAD
   const handleUserClick = (userId: string) => {
     setSelectedUserId(userId);
   };
@@ -95,7 +88,7 @@
       />
     );
   }
-=======
+
   // Update local sorting state when currentSort prop changes
   React.useEffect(() => {
     if (currentSort) {
@@ -105,7 +98,6 @@
       }]);
     }
   }, [currentSort]);
->>>>>>> 31f704a3
 
   return (
     <div className="rounded-lg custom-border relative">
