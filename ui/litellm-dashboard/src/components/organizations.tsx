import React, { useState, useEffect } from 'react';
import {
  Table,
  TableHead,
  TableHeaderCell,
  TableBody,
  TableRow,
  TableCell,
  Card,
  Text,
  Badge,
  Icon,
  Grid,
  Col,
  Button,
  TabGroup,
  TabList,
  Tab,
  TabPanels,
  TabPanel,
} from "@tremor/react";
import NumericalInput from "./shared/numerical_input";
import { Input } from "antd";
import { Modal, Form, Tooltip, Select as Select2 } from "antd";
import { InfoCircleOutlined } from '@ant-design/icons';
import { PencilAltIcon, TrashIcon, RefreshIcon, ChevronDownIcon, ChevronRightIcon } from "@heroicons/react/outline";
import { TextInput } from "@tremor/react";
import { getModelDisplayName } from './key_team_helpers/fetch_available_models_team_key';
import { message } from 'antd';
import OrganizationInfoView from './organization/organization_view';
import { Organization, organizationListCall, organizationCreateCall, organizationDeleteCall } from './networking';
import VectorStoreSelector from "./vector_store_management/VectorStoreSelector";

interface OrganizationsTableProps {
  organizations: Organization[];
  userRole: string;
  userModels: string[];
  accessToken: string | null;
  lastRefreshed?: string;
  handleRefreshClick?: () => void;
  currentOrg?: any;
  guardrailsList?: string[];
  setOrganizations: (organizations: Organization[]) => void;
  premiumUser: boolean;
}

export const fetchOrganizations = async (accessToken: string, setOrganizations: (organizations: Organization[]) => void) => {
  const organizations = await organizationListCall(accessToken);
  setOrganizations(organizations);
};

const OrganizationsTable: React.FC<OrganizationsTableProps> = ({
  organizations,
  userRole,
  userModels,
  accessToken,
  lastRefreshed,
  handleRefreshClick,
  currentOrg,
  guardrailsList = [],
  setOrganizations,
  premiumUser
}) => {
  const [selectedOrgId, setSelectedOrgId] = useState<string | null>(null);
  const [editOrg, setEditOrg] = useState(false);
  const [isDeleteModalOpen, setIsDeleteModalOpen] = useState(false);
  const [orgToDelete, setOrgToDelete] = useState<string | null>(null);
  const [isOrgModalVisible, setIsOrgModalVisible] = useState(false);
  const [form] = Form.useForm();
  const [expandedAccordions, setExpandedAccordions] = useState<Record<string, boolean>>({});

  useEffect(() => {
    if (organizations.length === 0 && accessToken) {
      fetchOrganizations(accessToken, setOrganizations);
    }
  }, [organizations, accessToken]);

  const handleDelete = (orgId: string | null) => {
    if (!orgId) return;
    
    setOrgToDelete(orgId);
    setIsDeleteModalOpen(true);
  };

  const confirmDelete = async () => {
    if (!orgToDelete || !accessToken) return;

    try {
      await organizationDeleteCall(accessToken, orgToDelete);
      message.success('Organization deleted successfully');

      setIsDeleteModalOpen(false);
      setOrgToDelete(null);
      // Refresh organizations list
      fetchOrganizations(accessToken, setOrganizations);
    } catch (error) {
      console.error('Error deleting organization:', error);
    }
  };

  const cancelDelete = () => {
    setIsDeleteModalOpen(false);
    setOrgToDelete(null);
  };

  const handleCreate = async (values: any) => {
    try {
      if (!accessToken) return;

      console.log(`values in organizations new create call: ${JSON.stringify(values)}`);

      // Transform allowed_vector_store_ids into object_permission
      if (values.allowed_vector_store_ids && values.allowed_vector_store_ids.length > 0) {
        values.object_permission = {
          vector_stores: values.allowed_vector_store_ids
        };
        delete values.allowed_vector_store_ids;
      }

      await organizationCreateCall(accessToken, values);
      setIsOrgModalVisible(false);
      form.resetFields();
      // Refresh organizations list
      fetchOrganizations(accessToken, setOrganizations);
    } catch (error) {
      console.error('Error creating organization:', error);
    }
  };

  const handleCancel = () => {
    setIsOrgModalVisible(false);
    form.resetFields();
  };

  if (!premiumUser) {
    return (
      <div>
        <Text>This is a LiteLLM Enterprise feature, and requires a valid key to use. Get a trial key <a href="https://litellm.ai/pricing" target="_blank" rel="noopener noreferrer">here</a>.</Text>
      </div>
    );
  }

  if (selectedOrgId) {
    return (
      <OrganizationInfoView
        organizationId={selectedOrgId}
        onClose={() => {
          setSelectedOrgId(null);
          setEditOrg(false);
        }}
        accessToken={accessToken}
        is_org_admin={true} // You'll need to implement proper org admin check
        is_proxy_admin={userRole === "Admin"}
        userModels={userModels}
        editOrg={editOrg}
      />
    );
  }

  return (
    <div className="w-full mx-4 h-[75vh]">
      <Grid numItems={1} className="gap-2 p-8 w-full mt-2">
        <Col numColSpan={1} className="flex flex-col gap-2">
          {(userRole === "Admin" || userRole === "Org Admin") && (
            <>
              <Button
                className="w-fit"
                onClick={() => setIsOrgModalVisible(true)}
              >
                + Create New Organization
              </Button>
              <Modal
                title="Create Organization"
                visible={isOrgModalVisible}
                width={800}
                footer={null}
                onCancel={handleCancel}
              >
                <Form
                  form={form}
                  onFinish={handleCreate}
                  labelCol={{ span: 8 }}
                  wrapperCol={{ span: 16 }}
                  labelAlign="left"
                >
                  <Form.Item
                    label="Organization Name"
                    name="organization_alias"
                    rules={[{ required: true, message: "Please input an organization name" }]}
                  >
                    <TextInput placeholder="" />
                  </Form.Item>
                  <Form.Item label="Models" name="models">
                    <Select2
                      mode="multiple"
                      placeholder="Select models"
                      style={{ width: "100%" }}
                    >
                      <Select2.Option key="all-proxy-models" value="all-proxy-models">
                        All Proxy Models
                      </Select2.Option>
                      {userModels && userModels.length > 0 && userModels.map((model) => (
                        <Select2.Option key={model} value={model}>
                          {getModelDisplayName(model)}
                        </Select2.Option>
                      ))}
                    </Select2>
                  </Form.Item>

                  <Form.Item label="Max Budget (USD)" name="max_budget">
                    <NumericalInput step={0.01} precision={2} width={200} />
                  </Form.Item>
                  <Form.Item label="Reset Budget" name="budget_duration">
                    <Select2 defaultValue={null} placeholder="n/a">
                      <Select2.Option value="24h">daily</Select2.Option>
                      <Select2.Option value="7d">weekly</Select2.Option>
                      <Select2.Option value="30d">monthly</Select2.Option>
                    </Select2>
                  </Form.Item>
                  <Form.Item label="Tokens per minute Limit (TPM)" name="tpm_limit">
                    <NumericalInput step={1} width={400} />
                  </Form.Item>
                  <Form.Item label="Requests per minute Limit (RPM)" name="rpm_limit">
                    <NumericalInput step={1} width={400} />
                  </Form.Item>

                  <Form.Item 
                    label={
                      <span>
                        Allowed Vector Stores{' '}
                        <Tooltip title="Select which vector stores this organization can access by default. Leave empty for access to all vector stores">
                          <InfoCircleOutlined style={{ marginLeft: '4px' }} />
                        </Tooltip>
                      </span>
                    }
                    name="allowed_vector_store_ids"
                    className="mt-4"
                    help="Select vector stores this organization can access. Leave empty for access to all vector stores"
                  >
                    <VectorStoreSelector
                      onChange={(values) => form.setFieldValue('allowed_vector_store_ids', values)}
                      value={form.getFieldValue('allowed_vector_store_ids')}
                      accessToken={accessToken || ''}
                      placeholder="Select vector stores (optional)"
                    />
                  </Form.Item>

                  <Form.Item label="Metadata" name="metadata">  
                    <Input.TextArea rows={4} />
                  </Form.Item>

                  <div style={{ textAlign: "right", marginTop: "10px" }}>
                    <Button type="submit">Create Organization</Button>
                  </div>
                </Form>
              </Modal>
            </>
          )}

          <TabGroup className="gap-2 h-[75vh] w-full">
            <TabList className="flex justify-between mt-2 w-full items-center">
              <div className="flex">
                <Tab>Your Organizations</Tab>
              </div>
              <div className="flex items-center space-x-2">
                {lastRefreshed && <Text>Last Refreshed: {lastRefreshed}</Text>}
                <Icon
                  icon={RefreshIcon}
                  variant="shadow"
                  size="xs"
                  className="self-center"
                  onClick={handleRefreshClick}
                />
              </div>
            </TabList>
            <TabPanels>
              <TabPanel>
                <Text>
                  Click on &ldquo;Organization ID&rdquo; to view organization details.
                </Text>
                <Grid numItems={1} className="gap-2 pt-2 pb-2 h-[75vh] w-full mt-2">
                  <Col numColSpan={1}>
                    <Card className="w-full mx-auto flex-auto overflow-y-auto max-h-[50vh]">
                      <Table>
                        <TableHead>
                          <TableRow>
                            <TableHeaderCell>Organization ID</TableHeaderCell>
                            <TableHeaderCell>Organization Name</TableHeaderCell>
                            <TableHeaderCell>Created</TableHeaderCell>
                            <TableHeaderCell>Spend (USD)</TableHeaderCell>
                            <TableHeaderCell>Budget (USD)</TableHeaderCell>
                            <TableHeaderCell>Models</TableHeaderCell>
                            <TableHeaderCell>TPM / RPM Limits</TableHeaderCell>
                            <TableHeaderCell>Info</TableHeaderCell>
                            <TableHeaderCell>Actions</TableHeaderCell>
                          </TableRow>
                        </TableHead>

                  <TableBody>
                    {organizations && organizations.length > 0
                      ? organizations
                          .sort((a, b) => new Date(b.created_at).getTime() - new Date(a.created_at).getTime())
                          .map((org: Organization) => (
                            <TableRow key={org.organization_id}>
                              <TableCell>
                                <div className="overflow-hidden">
                                  <Tooltip title={org.organization_id}>
                                    <Button
                                      size="xs"
                                      variant="light"
                                      className="font-mono text-blue-500 bg-blue-50 hover:bg-blue-100 text-xs font-normal px-2 py-0.5 text-left overflow-hidden truncate max-w-[200px]"
                                      onClick={() => setSelectedOrgId(org.organization_id)}
                                    >
                                      {org.organization_id?.slice(0, 7)}...
                                    </Button>
                                  </Tooltip>
                                </div>
                              </TableCell>
                              <TableCell>{org.organization_alias}</TableCell>
                              <TableCell>
                                {org.created_at ? new Date(org.created_at).toLocaleDateString() : "N/A"}
                              </TableCell>
                              <TableCell>{org.spend}</TableCell>
                              <TableCell>
                                {org.litellm_budget_table?.max_budget !== null && org.litellm_budget_table?.max_budget !== undefined ? org.litellm_budget_table?.max_budget : "No limit"}
                              </TableCell>
                              <TableCell
                                style={{
                                  maxWidth: "8-x",
                                  whiteSpace: "pre-wrap",
                                  overflow: "hidden",
                                }}
                                className={org.models.length > 3 ? "px-0" : ""}
                              >
                                <div className="flex flex-col">
                                  {Array.isArray(org.models) ? (
                                    <div className="flex flex-col">
                                      {org.models.length === 0 ? (
                                        <Badge size={"xs"} className="mb-1" color="red">
                                          <Text>All Proxy Models</Text>
                                        </Badge>
                                      ) : (
                                        <>
                                          <div className="flex items-start">
                                            {org.models.length > 3 && (
                                              <div>
                                                <Icon
                                                  icon={expandedAccordions[org.organization_id || ''] ? ChevronDownIcon : ChevronRightIcon}
                                                  className="cursor-pointer"
                                                  size="xs"
                                                  onClick={() => {
                                                    setExpandedAccordions(prev => ({
                                                      ...prev,
                                                      [org.organization_id || '']: !prev[org.organization_id || '']
                                                    }));
                                                  }}
                                                />
                                              </div>
                                            )}
                                            <div className="flex flex-wrap gap-1">
                                              {org.models.slice(0, 3).map((model, index) => (
                                                model === "all-proxy-models" ? (
                                                  <Badge
                                                    key={index}
                                                    size={"xs"}
                                                    color="red"
                                                  >
                                                    <Text>All Proxy Models</Text>
                                                  </Badge>
                                                ) : (
                                                  <Badge
                                                    key={index}
                                                    size={"xs"}
                                                    color="blue"
                                                  >
                                                    <Text>
                                                      {model.length > 30
                                                        ? `${getModelDisplayName(model).slice(0, 30)}...`
                                                        : getModelDisplayName(model)}
                                                    </Text>
                                                  </Badge>
                                                )
                                              ))}
                                              {org.models.length > 3 && !expandedAccordions[org.organization_id || ''] && (
                                                <Badge size={"xs"} color="gray" className="cursor-pointer">
                                                  <Text>+{org.models.length - 3} {org.models.length - 3 === 1 ? 'more model' : 'more models'}</Text>
                                                </Badge>
                                              )}
                                              {expandedAccordions[org.organization_id || ''] && (
                                                <div className="flex flex-wrap gap-1">
                                                  {org.models.slice(3).map((model, index) => (
                                                    model === "all-proxy-models" ? (
                                                      <Badge
                                                        key={index + 3}
                                                        size={"xs"}
                                                        color="red"
                                                      >
                                                        <Text>All Proxy Models</Text>
                                                      </Badge>
                                                    ) : (
                                                      <Badge
                                                        key={index + 3}
                                                        size={"xs"}
                                                        color="blue"
                                                      >
                                                        <Text>
                                                          {model.length > 30
                                                            ? `${getModelDisplayName(model).slice(0, 30)}...`
                                                            : getModelDisplayName(model)}
                                                        </Text>
                                                      </Badge>
                                                    )
                                                  ))}
                                                </div>
                                              )}
                                            </div>
                                          </div>
                                        </>
                                      )}
                                    </div>
                                  ) : null}
                                </div>
                              </TableCell>
                              <TableCell>
                                <Text>
                                  TPM: {org.litellm_budget_table?.tpm_limit ? org.litellm_budget_table?.tpm_limit : "Unlimited"}
                                  <br />
                                  RPM: {org.litellm_budget_table?.rpm_limit ? org.litellm_budget_table?.rpm_limit : "Unlimited"}
                                </Text>
                              </TableCell>
                              <TableCell>
                                <Text>{org.members?.length || 0} Members</Text>
                              </TableCell>
                              <TableCell>
                                {userRole === "Admin" && (
                                  <>
                                    <Icon
                                      icon={PencilAltIcon}
                                      size="sm"
                                      onClick={() => {
                                        setSelectedOrgId(org.organization_id);
                                        setEditOrg(true);
                                      }}
                                    />
                                    <Icon
                                      onClick={() => handleDelete(org.organization_id)}
                                      icon={TrashIcon}
                                      size="sm"
                                    />
                                  </>
                                )}
                              </TableCell>
                            </TableRow>
                          ))
                      : null}
                  </TableBody>
                </Table>
              </Card>
            </Col>
            {(userRole === "Admin" || userRole === "Org Admin") && (
              <Col numColSpan={1}>
                <Button
                  className="mx-auto"
                  onClick={() => setIsOrgModalVisible(true)}
                >
                  + Create New Organization
                </Button>
                <Modal
                  title="Create Organization"
                  visible={isOrgModalVisible}
                  width={800}
                  footer={null}
                  onCancel={handleCancel}
                >
                  <Form
                    form={form}
                    onFinish={handleCreate}
                    labelCol={{ span: 8 }}
                    wrapperCol={{ span: 16 }}
                    labelAlign="left"
                  >
                    <Form.Item
                      label="Organization Name"
                      name="organization_alias"
                      rules={[{ required: true, message: "Please input an organization name" }]}
                    >
                      <TextInput placeholder="" />
                    </Form.Item>
                    <Form.Item label="Models" name="models">
                      <Select2
                        mode="multiple"
                        placeholder="Select models"
                        style={{ width: "100%" }}
                      >
                        <Select2.Option key="all-proxy-models" value="all-proxy-models">
                          All Proxy Models
                        </Select2.Option>
                        {userModels && userModels.length > 0 && userModels.map((model) => (
                          <Select2.Option key={model} value={model}>
                            {getModelDisplayName(model)}
                          </Select2.Option>
                        ))}
                      </Select2>
                    </Form.Item>

                    <Form.Item label="Max Budget (USD)" name="max_budget">
                      <NumericalInput step={0.01} precision={2} width={200} />
                    </Form.Item>
                    <Form.Item label="Reset Budget" name="budget_duration">
                      <Select2 defaultValue={null} placeholder="n/a">
                        <Select2.Option value="24h">daily</Select2.Option>
                        <Select2.Option value="7d">weekly</Select2.Option>
                        <Select2.Option value="30d">monthly</Select2.Option>
                      </Select2>
                    </Form.Item>
                    <Form.Item label="Tokens per minute Limit (TPM)" name="tpm_limit">
                      <NumericalInput step={1} width={400} />
                    </Form.Item>
                    <Form.Item label="Requests per minute Limit (RPM)" name="rpm_limit">
                      <NumericalInput step={1} width={400} />
                    </Form.Item>

<<<<<<< HEAD
                          <Form.Item 
                            label={
                              <span>
                                Allowed Vector Stores{' '}
                                <Tooltip title="Select which vector stores this organization can access by default. Leave empty for access to all vector stores">
                                  <InfoCircleOutlined style={{ marginLeft: '4px' }} />
                                </Tooltip>
                              </span>
                            }
                            name="allowed_vector_store_ids"
                            className="mt-4"
                            help="Select vector stores this organization can access. Leave empty for access to all vector stores"
                          >
                            <VectorStoreSelector
                              onChange={(values) => form.setFieldValue('allowed_vector_store_ids', values)}
                              value={form.getFieldValue('allowed_vector_store_ids')}
                              accessToken={accessToken || ''}
                              placeholder="Select vector stores (optional)"
                            />
                          </Form.Item>

                          <Form.Item label="Metadata" name="metadata">  
                            <Input.TextArea rows={4} />
                          </Form.Item>
=======
                    <Form.Item label="Metadata" name="metadata">  
                      <Input.TextArea rows={4} />
                    </Form.Item>
>>>>>>> 178a614d

                    <div style={{ textAlign: "right", marginTop: "10px" }}>
                      <Button type="submit">Create Organization</Button>
                    </div>
                  </Form>
                </Modal>
              </Col>
            )}
          </Grid>
              </TabPanel>
            </TabPanels>
          </TabGroup>
        </Col>
      </Grid>

      {isDeleteModalOpen ? (
        <div className="fixed z-10 inset-0 overflow-y-auto">
          <div className="flex items-end justify-center min-h-screen pt-4 px-4 pb-20 text-center sm:block sm:p-0">
            <div className="fixed inset-0 transition-opacity" aria-hidden="true">
              <div className="absolute inset-0 bg-gray-500 opacity-75"></div>
            </div>

            <span className="hidden sm:inline-block sm:align-middle sm:h-screen" aria-hidden="true">
              &#8203;
            </span>

            <div className="inline-block align-bottom bg-white rounded-lg text-left overflow-hidden shadow-xl transform transition-all sm:my-8 sm:align-middle sm:max-w-lg sm:w-full">
              <div className="bg-white px-4 pt-5 pb-4 sm:p-6 sm:pb-4">
                <div className="sm:flex sm:items-start">
                  <div className="mt-3 text-center sm:mt-0 sm:ml-4 sm:text-left">
                    <h3 className="text-lg leading-6 font-medium text-gray-900">
                      Delete Organization
                    </h3>
                    <div className="mt-2">
                      <p className="text-sm text-gray-500">
                        Are you sure you want to delete this organization?
                      </p>
                    </div>
                  </div>
                </div>
              </div>
              <div className="bg-gray-50 px-4 py-3 sm:px-6 sm:flex sm:flex-row-reverse">
                <Button onClick={confirmDelete} color="red" className="ml-2">
                  Delete
                </Button>
                <Button onClick={cancelDelete}>Cancel</Button>
              </div>
            </div>
          </div>
        </div>
      ) : <></>}
            
    </div>
  );
};

export default OrganizationsTable;<|MERGE_RESOLUTION|>--- conflicted
+++ resolved
@@ -519,37 +519,30 @@
                     <Form.Item label="Requests per minute Limit (RPM)" name="rpm_limit">
                       <NumericalInput step={1} width={400} />
                     </Form.Item>
-
-<<<<<<< HEAD
-                          <Form.Item 
-                            label={
-                              <span>
-                                Allowed Vector Stores{' '}
-                                <Tooltip title="Select which vector stores this organization can access by default. Leave empty for access to all vector stores">
-                                  <InfoCircleOutlined style={{ marginLeft: '4px' }} />
-                                </Tooltip>
-                              </span>
-                            }
-                            name="allowed_vector_store_ids"
-                            className="mt-4"
-                            help="Select vector stores this organization can access. Leave empty for access to all vector stores"
-                          >
-                            <VectorStoreSelector
-                              onChange={(values) => form.setFieldValue('allowed_vector_store_ids', values)}
-                              value={form.getFieldValue('allowed_vector_store_ids')}
-                              accessToken={accessToken || ''}
-                              placeholder="Select vector stores (optional)"
-                            />
-                          </Form.Item>
-
-                          <Form.Item label="Metadata" name="metadata">  
-                            <Input.TextArea rows={4} />
-                          </Form.Item>
-=======
+                    <Form.Item 
+                      label={
+                        <span>
+                          Allowed Vector Stores{' '}
+                          <Tooltip title="Select which vector stores this organization can access by default. Leave empty for access to all vector stores">
+                            <InfoCircleOutlined style={{ marginLeft: '4px' }} />
+                          </Tooltip>
+                        </span>
+                      }
+                      name="allowed_vector_store_ids"
+                      className="mt-4"
+                      help="Select vector stores this organization can access. Leave empty for access to all vector stores"
+                    >
+                      <VectorStoreSelector
+                        onChange={(values) => form.setFieldValue('allowed_vector_store_ids', values)}
+                        value={form.getFieldValue('allowed_vector_store_ids')}
+                        accessToken={accessToken || ''}
+                        placeholder="Select vector stores (optional)"
+                      />
+                    </Form.Item>
+
                     <Form.Item label="Metadata" name="metadata">  
                       <Input.TextArea rows={4} />
                     </Form.Item>
->>>>>>> 178a614d
 
                     <div style={{ textAlign: "right", marginTop: "10px" }}>
                       <Button type="submit">Create Organization</Button>
