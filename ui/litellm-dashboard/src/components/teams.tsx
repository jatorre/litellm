--- conflicted
+++ resolved
@@ -1184,22 +1184,14 @@
                             label={
                               <span>
                                 Allowed MCP Servers{' '}
-<<<<<<< HEAD
                                 <Tooltip title="Select which MCP servers or access groups this team can access by default. ">
-=======
-                                <Tooltip title="Select which MCP servers or access groups this team can access by default. Leave empty for access to all.">
->>>>>>> cb96f1d7
                                   <InfoCircleOutlined style={{ marginLeft: '4px' }} />
                                 </Tooltip>
                               </span>
                             }
                             name="allowed_mcp_servers_and_groups"
                             className="mt-8"
-<<<<<<< HEAD
                             help="Select MCP servers or access groups this team can access. "
-=======
-                            help="Select MCP servers or access groups this team can access. Leave empty for access to all."
->>>>>>> cb96f1d7
                           >
                             <PremiumMCPSelector
                               onChange={val => form.setFieldValue('allowed_mcp_servers_and_groups', val)}
