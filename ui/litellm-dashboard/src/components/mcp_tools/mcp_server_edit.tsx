--- conflicted
+++ resolved
@@ -26,7 +26,6 @@
     }
   }, [mcpServer]);
 
-<<<<<<< HEAD
   // Transform string array to object array for initial form values
   useEffect(() => {
     if (mcpServer.mcp_access_groups) {
@@ -35,7 +34,7 @@
       form.setFieldValue('mcp_access_groups', groupNames);
     }
   }, [mcpServer]);
-=======
+
   // Fetch tools when component mounts
   useEffect(() => {
     fetchTools();
@@ -75,7 +74,6 @@
       setIsLoadingTools(false);
     }
   };
->>>>>>> 225e9f3d
 
   const handleSave = async (values: Record<string, any>) => {
     if (!accessToken) return;
