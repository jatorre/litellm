from typing import List, Literal, Tuple

import httpx

from litellm import supports_response_schema, supports_system_messages, verbose_logger
from litellm.types.llms.vertex_ai import PartType


class VertexAIError(Exception):
    def __init__(self, status_code, message):
        self.status_code = status_code
        self.message = message
        self.request = httpx.Request(
            method="POST", url=" https://cloud.google.com/vertex-ai/"
        )
        self.response = httpx.Response(status_code=status_code, request=self.request)
        super().__init__(
            self.message
        )  # Call the base class constructor with the parameters it needs


def get_supports_system_message(
    model: str, custom_llm_provider: Literal["vertex_ai", "vertex_ai_beta", "gemini"]
) -> bool:
    try:
        _custom_llm_provider = custom_llm_provider
        if custom_llm_provider == "vertex_ai_beta":
            _custom_llm_provider = "vertex_ai"
        supports_system_message = supports_system_messages(
            model=model, custom_llm_provider=_custom_llm_provider
        )
    except Exception as e:
        verbose_logger.warning(
            "Unable to identify if system message supported. Defaulting to 'False'. Received error message - {}\nAdd it here - https://github.com/BerriAI/litellm/blob/main/model_prices_and_context_window.json".format(
                str(e)
            )
        )
        supports_system_message = False

    return supports_system_message


def get_supports_response_schema(
    model: str, custom_llm_provider: Literal["vertex_ai", "vertex_ai_beta", "gemini"]
) -> bool:
    _custom_llm_provider = custom_llm_provider
    if custom_llm_provider == "vertex_ai_beta":
        _custom_llm_provider = "vertex_ai"

    _supports_response_schema = supports_response_schema(
        model=model, custom_llm_provider=_custom_llm_provider
    )

    return _supports_response_schema


from typing import Literal, Optional

all_gemini_url_modes = Literal["chat", "embedding", "batch_embedding"]


def _get_vertex_url(
    mode: all_gemini_url_modes,
    model: str,
    stream: Optional[bool],
    vertex_project: Optional[str],
    vertex_location: Optional[str],
    vertex_api_version: Literal["v1", "v1beta1"],
) -> Tuple[str, str]:
    url: Optional[str] = None
    endpoint: Optional[str] = None
    if mode == "chat":
        ### SET RUNTIME ENDPOINT ###
        endpoint = "generateContent"
        if stream is True:
            endpoint = "streamGenerateContent"
            url = f"https://{vertex_location}-aiplatform.googleapis.com/{vertex_api_version}/projects/{vertex_project}/locations/{vertex_location}/publishers/google/models/{model}:{endpoint}?alt=sse"
        else:
            url = f"https://{vertex_location}-aiplatform.googleapis.com/{vertex_api_version}/projects/{vertex_project}/locations/{vertex_location}/publishers/google/models/{model}:{endpoint}"

        # if model is only numeric chars then it's a fine tuned gemini model
        # model = 4965075652664360960
        # send to this url: url = f"https://{vertex_location}-aiplatform.googleapis.com/{version}/projects/{vertex_project}/locations/{vertex_location}/endpoints/{model}:{endpoint}"
        if model.isdigit():
            # It's a fine-tuned Gemini model
            url = f"https://{vertex_location}-aiplatform.googleapis.com/{vertex_api_version}/projects/{vertex_project}/locations/{vertex_location}/endpoints/{model}:{endpoint}"
            if stream is True:
                url += "?alt=sse"
    elif mode == "embedding":
        endpoint = "predict"
        url = f"https://{vertex_location}-aiplatform.googleapis.com/v1/projects/{vertex_project}/locations/{vertex_location}/publishers/google/models/{model}:{endpoint}"

<<<<<<< HEAD
    if url is None or endpoint is None:
        raise ValueError(f"Unable to get vertex url for mode: {mode}")
=======
    if not url or not endpoint:
        raise ValueError(f"Unable to get vertex url/endpoinit for mode: {mode}")
>>>>>>> 29da2d49
    return url, endpoint


def _get_gemini_url(
    mode: all_gemini_url_modes,
    model: str,
    stream: Optional[bool],
    gemini_api_key: Optional[str],
) -> Tuple[str, str]:
    _gemini_model_name = "models/{}".format(model)
    if mode == "chat":
        endpoint = "generateContent"
        if stream is True:
            endpoint = "streamGenerateContent"
            url = "https://generativelanguage.googleapis.com/v1beta/{}:{}?key={}&alt=sse".format(
                _gemini_model_name, endpoint, gemini_api_key
            )
        else:
            url = (
                "https://generativelanguage.googleapis.com/v1beta/{}:{}?key={}".format(
                    _gemini_model_name, endpoint, gemini_api_key
                )
            )
    elif mode == "embedding":
        endpoint = "embedContent"
        url = "https://generativelanguage.googleapis.com/v1beta/{}:{}?key={}".format(
            _gemini_model_name, endpoint, gemini_api_key
        )
    elif mode == "batch_embedding":
        endpoint = "batchEmbedContents"
        url = "https://generativelanguage.googleapis.com/v1beta/{}:{}?key={}".format(
            _gemini_model_name, endpoint, gemini_api_key
        )

    return url, endpoint


def _check_text_in_content(parts: List[PartType]) -> bool:
    """
    check that user_content has 'text' parameter.
        - Known Vertex Error: Unable to submit request because it must have a text parameter.
        - 'text' param needs to be len > 0
        - Relevant Issue: https://github.com/BerriAI/litellm/issues/5515
    """
    has_text_param = False
    for part in parts:
        if "text" in part and part.get("text"):
            has_text_param = True

    return has_text_param


def _build_vertex_schema(parameters: dict):
    """
    This is a modified version of https://github.com/google-gemini/generative-ai-python/blob/8f77cc6ac99937cd3a81299ecf79608b91b06bbb/google/generativeai/types/content_types.py#L419
    """
    defs = parameters.pop("$defs", {})
    # flatten the defs
    for name, value in defs.items():
        unpack_defs(value, defs)
    unpack_defs(parameters, defs)

    # 5. Nullable fields:
    #     * https://github.com/pydantic/pydantic/issues/1270
    #     * https://stackoverflow.com/a/58841311
    #     * https://github.com/pydantic/pydantic/discussions/4872
    convert_to_nullable(parameters)
    add_object_type(parameters)
    # Postprocessing
    # 4. Suppress unnecessary title generation:
    #    * https://github.com/pydantic/pydantic/issues/1051
    #    * http://cl/586221780
    strip_titles(parameters)
    return parameters


def unpack_defs(schema, defs):
    properties = schema.get("properties", None)
    if properties is None:
        return

    for name, value in properties.items():
        ref_key = value.get("$ref", None)
        if ref_key is not None:
            ref = defs[ref_key.split("defs/")[-1]]
            unpack_defs(ref, defs)
            properties[name] = ref
            continue

        anyof = value.get("anyOf", None)
        if anyof is not None:
            for i, atype in enumerate(anyof):
                ref_key = atype.get("$ref", None)
                if ref_key is not None:
                    ref = defs[ref_key.split("defs/")[-1]]
                    unpack_defs(ref, defs)
                    anyof[i] = ref
            continue

        items = value.get("items", None)
        if items is not None:
            ref_key = items.get("$ref", None)
            if ref_key is not None:
                ref = defs[ref_key.split("defs/")[-1]]
                unpack_defs(ref, defs)
                value["items"] = ref
                continue


def convert_to_nullable(schema):
    anyof = schema.pop("anyOf", None)
    if anyof is not None:
        if len(anyof) != 2:
            raise ValueError(
                "Invalid input: Type Unions are not supported, except for `Optional` types. "
                "Please provide an `Optional` type or a non-Union type."
            )
        a, b = anyof
        if a == {"type": "null"}:
            schema.update(b)
        elif b == {"type": "null"}:
            schema.update(a)
        else:
            raise ValueError(
                "Invalid input: Type Unions are not supported, except for `Optional` types. "
                "Please provide an `Optional` type or a non-Union type."
            )
        schema["nullable"] = True

    properties = schema.get("properties", None)
    if properties is not None:
        for name, value in properties.items():
            convert_to_nullable(value)

    items = schema.get("items", None)
    if items is not None:
        convert_to_nullable(items)


def add_object_type(schema):
    properties = schema.get("properties", None)
    if properties is not None:
        schema.pop("required", None)
        schema["type"] = "object"
        for name, value in properties.items():
            add_object_type(value)

    items = schema.get("items", None)
    if items is not None:
        add_object_type(items)


def strip_titles(schema):
    schema.pop("title", None)

    properties = schema.get("properties", None)
    if properties is not None:
        for name, value in properties.items():
            strip_titles(value)

    items = schema.get("items", None)
    if items is not None:
        strip_titles(items)<|MERGE_RESOLUTION|>--- conflicted
+++ resolved
@@ -90,13 +90,8 @@
         endpoint = "predict"
         url = f"https://{vertex_location}-aiplatform.googleapis.com/v1/projects/{vertex_project}/locations/{vertex_location}/publishers/google/models/{model}:{endpoint}"
 
-<<<<<<< HEAD
-    if url is None or endpoint is None:
-        raise ValueError(f"Unable to get vertex url for mode: {mode}")
-=======
     if not url or not endpoint:
-        raise ValueError(f"Unable to get vertex url/endpoinit for mode: {mode}")
->>>>>>> 29da2d49
+        raise ValueError(f"Unable to get vertex url/endpoint for mode: {mode}")
     return url, endpoint
 
 
