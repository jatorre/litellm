# What is this?
## httpx client for vertex ai calls
## Initial implementation - covers gemini + image gen calls
import json
import time
import uuid
from copy import deepcopy
from functools import partial
from typing import (
    TYPE_CHECKING,
    Any,
    Callable,
    Dict,
    List,
    Literal,
    Optional,
    Tuple,
    Union,
    cast,
)

import httpx  # type: ignore

import litellm
import litellm.litellm_core_utils
import litellm.litellm_core_utils.litellm_logging
from litellm import verbose_logger
from litellm.constants import (
    DEFAULT_REASONING_EFFORT_HIGH_THINKING_BUDGET,
    DEFAULT_REASONING_EFFORT_LOW_THINKING_BUDGET,
    DEFAULT_REASONING_EFFORT_MEDIUM_THINKING_BUDGET,
)
from litellm.llms.base_llm.chat.transformation import BaseConfig, BaseLLMException
from litellm.llms.custom_httpx.http_handler import (
    AsyncHTTPHandler,
    HTTPHandler,
    get_async_httpx_client,
)
from litellm.types.llms.anthropic import AnthropicThinkingParam
from litellm.types.llms.gemini import BidiGenerateContentServerMessage
from litellm.types.llms.openai import (
    AllMessageValues,
    ChatCompletionResponseMessage,
    ChatCompletionToolCallChunk,
    ChatCompletionToolCallFunctionChunk,
    ChatCompletionToolParamFunctionChunk,
    ChatCompletionUsageBlock,
    OpenAIChatCompletionFinishReason,
)
from litellm.types.llms.vertex_ai import (
    VERTEX_CREDENTIALS_TYPES,
    Candidates,
    ContentType,
    FunctionCallingConfig,
    FunctionDeclaration,
    GeminiThinkingConfig,
    GenerateContentResponseBody,
    HttpxPartType,
    LogprobsResult,
    ToolConfig,
    Tools,
    UsageMetadata,
)
from litellm.types.utils import (
    ChatCompletionAudioResponse,
    ChatCompletionTokenLogprob,
    ChoiceLogprobs,
    CompletionTokensDetailsWrapper,
    GenericStreamingChunk,
    PromptTokensDetailsWrapper,
    TopLogprob,
    Usage,
)
from litellm.utils import CustomStreamWrapper, ModelResponse, is_base64_encoded, supports_reasoning

from ....utils import _remove_additional_properties, _remove_strict_from_schema
from ..common_utils import VertexAIError, _build_vertex_schema
from ..vertex_llm_base import VertexBase
from .transformation import (
    _gemini_convert_messages_with_history,
    async_transform_request_body,
    sync_transform_request_body,
)

if TYPE_CHECKING:
    from litellm.litellm_core_utils.litellm_logging import Logging as LiteLLMLoggingObj

    LoggingClass = LiteLLMLoggingObj
else:
    LoggingClass = Any


class VertexAIBaseConfig:
    def get_mapped_special_auth_params(self) -> dict:
        """
        Common auth params across bedrock/vertex_ai/azure/watsonx
        """
        return {"project": "vertex_project", "region_name": "vertex_location"}

    def map_special_auth_params(self, non_default_params: dict, optional_params: dict):
        mapped_params = self.get_mapped_special_auth_params()

        for param, value in non_default_params.items():
            if param in mapped_params:
                optional_params[mapped_params[param]] = value
        return optional_params

    def get_eu_regions(self) -> List[str]:
        """
        Source: https://cloud.google.com/vertex-ai/generative-ai/docs/learn/locations#available-regions
        """
        return [
            "europe-central2",
            "europe-north1",
            "europe-southwest1",
            "europe-west1",
            "europe-west2",
            "europe-west3",
            "europe-west4",
            "europe-west6",
            "europe-west8",
            "europe-west9",
        ]

    def get_us_regions(self) -> List[str]:
        """
        Source: https://cloud.google.com/vertex-ai/generative-ai/docs/learn/locations#available-regions
        """
        return [
            "us-central1",
            "us-east1",
            "us-east4",
            "us-east5",
            "us-south1",
            "us-west1",
            "us-west4",
            "us-west5",
        ]


class VertexGeminiConfig(VertexAIBaseConfig, BaseConfig):
    """
    Reference: https://cloud.google.com/vertex-ai/docs/generative-ai/chat/test-chat-prompts
    Reference: https://cloud.google.com/vertex-ai/generative-ai/docs/model-reference/inference

    The class `VertexAIConfig` provides configuration for the VertexAI's API interface. Below are the parameters:

    - `temperature` (float): This controls the degree of randomness in token selection.

    - `max_output_tokens` (integer): This sets the limitation for the maximum amount of token in the text output. In this case, the default value is 256.

    - `top_p` (float): The tokens are selected from the most probable to the least probable until the sum of their probabilities equals the `top_p` value. Default is 0.95.

    - `top_k` (integer): The value of `top_k` determines how many of the most probable tokens are considered in the selection. For example, a `top_k` of 1 means the selected token is the most probable among all tokens. The default value is 40.

    - `response_mime_type` (str): The MIME type of the response. The default value is 'text/plain'.

    - `candidate_count` (int): Number of generated responses to return.

    - `stop_sequences` (List[str]): The set of character sequences (up to 5) that will stop output generation. If specified, the API will stop at the first appearance of a stop sequence. The stop sequence will not be included as part of the response.

    - `frequency_penalty` (float): This parameter is used to penalize the model from repeating the same output. The default value is 0.0.

    - `presence_penalty` (float): This parameter is used to penalize the model from generating the same output as the input. The default value is 0.0.

    - `seed` (int): The seed value is used to help generate the same output for the same input. The default value is None.

    Note: Please make sure to modify the default parameters as required for your use case.
    """

    temperature: Optional[float] = None
    max_output_tokens: Optional[int] = None
    top_p: Optional[float] = None
    top_k: Optional[int] = None
    response_mime_type: Optional[str] = None
    candidate_count: Optional[int] = None
    stop_sequences: Optional[list] = None
    frequency_penalty: Optional[float] = None
    presence_penalty: Optional[float] = None
    seed: Optional[int] = None

    def __init__(
        self,
        temperature: Optional[float] = None,
        max_output_tokens: Optional[int] = None,
        top_p: Optional[float] = None,
        top_k: Optional[int] = None,
        response_mime_type: Optional[str] = None,
        candidate_count: Optional[int] = None,
        stop_sequences: Optional[list] = None,
        frequency_penalty: Optional[float] = None,
        presence_penalty: Optional[float] = None,
        seed: Optional[int] = None,
    ) -> None:
        locals_ = locals().copy()
        for key, value in locals_.items():
            if key != "self" and value is not None:
                setattr(self.__class__, key, value)

    @classmethod
    def get_config(cls):
        return super().get_config()

    def get_supported_openai_params(self, model: str) -> List[str]:
        supported_params = [
            "temperature",
            "top_p",
            "max_tokens",
            "max_completion_tokens",
            "stream",
            "tools",
            "functions",
            "tool_choice",
            "response_format",
            "n",
            "stop",
            "frequency_penalty",
            "presence_penalty",
            "extra_headers",
            "seed",
            "logprobs",
            "top_logprobs",
            "modalities",
            "parallel_tool_calls",
            "web_search_options",
        ]
        if supports_reasoning(model):
            supported_params.append("reasoning_effort")
            supported_params.append("thinking")
        return supported_params

    def map_tool_choice_values(
        self, model: str, tool_choice: Union[str, dict]
    ) -> Optional[ToolConfig]:
        if tool_choice == "none":
            return ToolConfig(functionCallingConfig=FunctionCallingConfig(mode="NONE"))
        elif tool_choice == "required":
            return ToolConfig(functionCallingConfig=FunctionCallingConfig(mode="ANY"))
        elif tool_choice == "auto":
            return ToolConfig(functionCallingConfig=FunctionCallingConfig(mode="AUTO"))
        elif isinstance(tool_choice, dict):
            # only supported for anthropic + mistral models - https://docs.aws.amazon.com/bedrock/latest/APIReference/API_runtime_ToolChoice.html
            name = tool_choice.get("function", {}).get("name", "")
            return ToolConfig(
                functionCallingConfig=FunctionCallingConfig(
                    mode="ANY", allowed_function_names=[name]
                )
            )
        else:
            raise litellm.utils.UnsupportedParamsError(
                message="VertexAI doesn't support tool_choice={}. Supported tool_choice values=['auto', 'required', json object]. To drop it from the call, set `litellm.drop_params = True.".format(
                    tool_choice
                ),
                status_code=400,
            )

    def _map_web_search_options(self, value: dict) -> Tools:
        """
        Base Case: empty dict

        Google doesn't support user_location or search_context_size params
        """
        return Tools(googleSearch={})

    def _map_function(self, value: List[dict]) -> List[Tools]:
        gtool_func_declarations = []
        googleSearch: Optional[dict] = None
        googleSearchRetrieval: Optional[dict] = None
        enterpriseWebSearch: Optional[dict] = None
        code_execution: Optional[dict] = None
        # remove 'additionalProperties' from tools
        value = _remove_additional_properties(value)
        # remove 'strict' from tools
        value = _remove_strict_from_schema(value)

        def get_tool_value(tool: dict, tool_name: str) -> Optional[dict]:
            """
            Helper function to get tool value handling both camelCase and underscore_case variants

            Args:
                tool (dict): The tool dictionary
                tool_name (str): The base tool name (e.g. "codeExecution")

            Returns:
                Optional[dict]: The tool value if found, None otherwise
            """
            # Convert camelCase to underscore_case
            underscore_name = "".join(
                ["_" + c.lower() if c.isupper() else c for c in tool_name]
            ).lstrip("_")
            # Try both camelCase and underscore_case variants

            if tool.get(tool_name) is not None:
                return tool.get(tool_name)
            elif tool.get(underscore_name) is not None:
                return tool.get(underscore_name)
            else:
                return None

        for tool in value:
            openai_function_object: Optional[
                ChatCompletionToolParamFunctionChunk
            ] = None
            if "function" in tool:  # tools list
                _openai_function_object = ChatCompletionToolParamFunctionChunk(  # type: ignore
                    **tool["function"]
                )

                if (
                    "parameters" in _openai_function_object
                    and _openai_function_object["parameters"] is not None
                ):  # OPENAI accepts JSON Schema, Google accepts OpenAPI schema.
                    _openai_function_object["parameters"] = _build_vertex_schema(
                        _openai_function_object["parameters"]
                    )

                openai_function_object = _openai_function_object

            elif "name" in tool:  # functions list
                openai_function_object = ChatCompletionToolParamFunctionChunk(**tool)  # type: ignore

            tool_name = list(tool.keys())[0] if len(tool.keys()) == 1 else None
            if tool_name and (
                tool_name == "codeExecution" or tool_name == "code_execution"
            ):  # code_execution maintained for backwards compatibility
                code_execution = get_tool_value(tool, "codeExecution")
            elif tool_name and tool_name == "googleSearch":
                googleSearch = get_tool_value(tool, "googleSearch")
            elif tool_name and tool_name == "googleSearchRetrieval":
                googleSearchRetrieval = get_tool_value(tool, "googleSearchRetrieval")
            elif tool_name and tool_name == "enterpriseWebSearch":
                enterpriseWebSearch = get_tool_value(tool, "enterpriseWebSearch")
            elif openai_function_object is not None:
                gtool_func_declaration = FunctionDeclaration(
                    name=openai_function_object["name"],
                )
                _description = openai_function_object.get("description", None)
                _parameters = openai_function_object.get("parameters", None)
                if _description is not None:
                    gtool_func_declaration["description"] = _description
                if _parameters is not None:
                    gtool_func_declaration["parameters"] = _parameters
                gtool_func_declarations.append(gtool_func_declaration)
            else:
                # assume it's a provider-specific param
                verbose_logger.warning(
                    "Invalid tool={}. Use `litellm.set_verbose` or `litellm --detailed_debug` to see raw request."
                )

        _tools = Tools(
            function_declarations=gtool_func_declarations,
        )
        if googleSearch is not None:
            _tools["googleSearch"] = googleSearch
        if googleSearchRetrieval is not None:
            _tools["googleSearchRetrieval"] = googleSearchRetrieval
        if enterpriseWebSearch is not None:
            _tools["enterpriseWebSearch"] = enterpriseWebSearch
        if code_execution is not None:
            _tools["code_execution"] = code_execution
        return [_tools]

    def _map_response_schema(self, value: dict) -> dict:
        old_schema = deepcopy(value)
        if isinstance(old_schema, list):
            for item in old_schema:
                if isinstance(item, dict):
                    item = _build_vertex_schema(
                        parameters=item, add_property_ordering=True
                    )

        elif isinstance(old_schema, dict):
            old_schema = _build_vertex_schema(
                parameters=old_schema, add_property_ordering=True
            )
        return old_schema

    def apply_response_schema_transformation(self, value: dict, optional_params: dict):
        new_value = deepcopy(value)
        # remove 'additionalProperties' from json schema
        new_value = _remove_additional_properties(new_value)
        # remove 'strict' from json schema
        new_value = _remove_strict_from_schema(new_value)
        if new_value["type"] == "json_object":
            optional_params["response_mime_type"] = "application/json"
        elif new_value["type"] == "text":
            optional_params["response_mime_type"] = "text/plain"
        if "response_schema" in new_value:
            optional_params["response_mime_type"] = "application/json"
            optional_params["response_schema"] = new_value["response_schema"]
        elif new_value["type"] == "json_schema":  # type: ignore
            if "json_schema" in new_value and "schema" in new_value["json_schema"]:  # type: ignore
                optional_params["response_mime_type"] = "application/json"
                optional_params["response_schema"] = new_value["json_schema"]["schema"]  # type: ignore

        if "response_schema" in optional_params and isinstance(
            optional_params["response_schema"], dict
        ):
            optional_params["response_schema"] = self._map_response_schema(
                value=optional_params["response_schema"]
            )

    @staticmethod
    def _map_reasoning_effort_to_thinking_budget(
        reasoning_effort: str,
    ) -> GeminiThinkingConfig:
        if reasoning_effort == "low":
            return {
                "thinkingBudget": DEFAULT_REASONING_EFFORT_LOW_THINKING_BUDGET,
                "includeThoughts": True,
            }
        elif reasoning_effort == "medium":
            return {
                "thinkingBudget": DEFAULT_REASONING_EFFORT_MEDIUM_THINKING_BUDGET,
                "includeThoughts": True,
            }
        elif reasoning_effort == "high":
            return {
                "thinkingBudget": DEFAULT_REASONING_EFFORT_HIGH_THINKING_BUDGET,
                "includeThoughts": True,
            }
        else:
            raise ValueError(f"Invalid reasoning effort: {reasoning_effort}")

    @staticmethod
    def _is_thinking_budget_zero(thinking_budget: Optional[int]) -> bool:
        return thinking_budget is not None and thinking_budget == 0

    @staticmethod
    def _map_thinking_param(
        thinking_param: AnthropicThinkingParam,
    ) -> GeminiThinkingConfig:
        thinking_enabled = thinking_param.get("type") == "enabled"
        thinking_budget = thinking_param.get("budget_tokens")

        params: GeminiThinkingConfig = {}
        if thinking_enabled and not VertexGeminiConfig._is_thinking_budget_zero(
            thinking_budget
        ):
            params["includeThoughts"] = True
        if thinking_budget is not None and isinstance(thinking_budget, int):
            params["thinkingBudget"] = thinking_budget

        return params

    def map_response_modalities(self, value: list) -> list:
        response_modalities = []
        for modality in value:
            if modality == "text":
                response_modalities.append("TEXT")
            elif modality == "image":
                response_modalities.append("IMAGE")
            elif modality == "audio":
                response_modalities.append("AUDIO")
            else:
                response_modalities.append("MODALITY_UNSPECIFIED")
        return response_modalities

    def validate_parallel_tool_calls(self, value: bool, non_default_params: dict):
        tools = non_default_params.get("tools", non_default_params.get("functions"))
        num_function_declarations = len(tools) if isinstance(tools, list) else 0
        if num_function_declarations > 1:
            raise litellm.utils.UnsupportedParamsError(
                message=(
                    "`parallel_tool_calls=False` is not supported by Gemini when multiple tools are "
                    "provided. Specify a single tool, or set "
                    "`parallel_tool_calls=True`. If you want to drop this param, set `litellm.drop_params = True` or pass in `(.., drop_params=True)` in the requst - https://docs.litellm.ai/docs/completion/drop_params"
                ),
                status_code=400,
            )

    def map_openai_params(
        self,
        non_default_params: Dict,
        optional_params: Dict,
        model: str,
        drop_params: bool,
    ) -> Dict:
        for param, value in non_default_params.items():
            if param == "temperature":
                optional_params["temperature"] = value
            elif param == "top_p":
                optional_params["top_p"] = value
            elif (
                param == "stream" and value is True
            ):  # sending stream = False, can cause it to get passed unchecked and raise issues
                optional_params["stream"] = value
            elif param == "n":
                optional_params["candidate_count"] = value
            elif param == "stop":
                if isinstance(value, str):
                    optional_params["stop_sequences"] = [value]
                elif isinstance(value, list):
                    optional_params["stop_sequences"] = value
            elif param == "max_tokens" or param == "max_completion_tokens":
                optional_params["max_output_tokens"] = value
            elif param == "response_format" and isinstance(value, dict):  # type: ignore
                self.apply_response_schema_transformation(
                    value=value, optional_params=optional_params
                )
            elif param == "frequency_penalty":
                optional_params["frequency_penalty"] = value
            elif param == "presence_penalty":
                optional_params["presence_penalty"] = value
            elif param == "logprobs":
                optional_params["responseLogprobs"] = value
            elif param == "top_logprobs":
                optional_params["logprobs"] = value
            elif (
                (param == "tools" or param == "functions")
                and isinstance(value, list)
                and value
            ):
                optional_params = self._add_tools_to_optional_params(
                    optional_params, self._map_function(value=value)
                )
            elif param == "tool_choice" and (
                isinstance(value, str) or isinstance(value, dict)
            ):
                _tool_choice_value = self.map_tool_choice_values(
                    model=model, tool_choice=value  # type: ignore
                )
                if _tool_choice_value is not None:
                    optional_params["tool_choice"] = _tool_choice_value
            elif param == "parallel_tool_calls":
                if value is False and not (
                    drop_params or litellm.drop_params
                ):  # if drop params is True, then we should just ignore this
                    self.validate_parallel_tool_calls(value, non_default_params)
                else:
                    optional_params["parallel_tool_calls"] = value
            elif param == "seed":
                optional_params["seed"] = value
            elif param == "reasoning_effort" and isinstance(value, str):
                optional_params[
                    "thinkingConfig"
                ] = VertexGeminiConfig._map_reasoning_effort_to_thinking_budget(value)
            elif param == "thinking":
                optional_params[
                    "thinkingConfig"
                ] = VertexGeminiConfig._map_thinking_param(
                    cast(AnthropicThinkingParam, value)
                )
            elif param == "modalities" and isinstance(value, list):
                response_modalities = self.map_response_modalities(value)
                optional_params["responseModalities"] = response_modalities
            elif param == "web_search_options" and value and isinstance(value, dict):
                _tools = self._map_web_search_options(value)
                optional_params = self._add_tools_to_optional_params(
                    optional_params, [_tools]
                )
        if litellm.vertex_ai_safety_settings is not None:
            optional_params["safety_settings"] = litellm.vertex_ai_safety_settings
        return optional_params

    def get_mapped_special_auth_params(self) -> dict:
        """
        Common auth params across bedrock/vertex_ai/azure/watsonx
        """
        return {"project": "vertex_project", "region_name": "vertex_location"}

    def map_special_auth_params(self, non_default_params: dict, optional_params: dict):
        mapped_params = self.get_mapped_special_auth_params()

        for param, value in non_default_params.items():
            if param in mapped_params:
                optional_params[mapped_params[param]] = value
        return optional_params

    def get_eu_regions(self) -> List[str]:
        """
        Source: https://cloud.google.com/vertex-ai/generative-ai/docs/learn/locations#available-regions
        """
        return [
            "europe-central2",
            "europe-north1",
            "europe-southwest1",
            "europe-west1",
            "europe-west2",
            "europe-west3",
            "europe-west4",
            "europe-west6",
            "europe-west8",
            "europe-west9",
        ]

    @staticmethod
    def get_model_for_vertex_ai_url(model: str) -> str:
        """
        Returns the model name to use in the request to Vertex AI

        Handles 2 cases:
        1. User passed `model="vertex_ai/gemini/ft-uuid"`, we need to return `ft-uuid` for the request to Vertex AI
        2. User passed `model="vertex_ai/gemini-2.0-flash-001"`, we need to return `gemini-2.0-flash-001` for the request to Vertex AI

        Args:
            model (str): The model name to use in the request to Vertex AI

        Returns:
            str: The model name to use in the request to Vertex AI
        """
        if VertexGeminiConfig._is_model_gemini_spec_model(model):
            return VertexGeminiConfig._get_model_name_from_gemini_spec_model(model)
        return model

    @staticmethod
    def _is_model_gemini_spec_model(model: Optional[str]) -> bool:
        """
        Returns true if user is trying to call custom model in `/gemini` request/response format
        """
        if model is None:
            return False
        if "gemini/" in model:
            return True
        return False

    @staticmethod
    def _get_model_name_from_gemini_spec_model(model: str) -> str:
        """
        Returns the model name if model="vertex_ai/gemini/<unique_id>"

        Example:
        - model = "gemini/1234567890"
        - returns "1234567890"
        """
        if "gemini/" in model:
            return model.split("/")[-1]
        return model

    def get_flagged_finish_reasons(self) -> Dict[str, str]:
        """
        Return Dictionary of finish reasons which indicate response was flagged

        and what it means
        """
        return {
            "SAFETY": "The token generation was stopped as the response was flagged for safety reasons. NOTE: When streaming the Candidate.content will be empty if content filters blocked the output.",
            "RECITATION": "The token generation was stopped as the response was flagged for unauthorized citations.",
            "BLOCKLIST": "The token generation was stopped as the response was flagged for the terms which are included from the terminology blocklist.",
            "PROHIBITED_CONTENT": "The token generation was stopped as the response was flagged for the prohibited contents.",
            "SPII": "The token generation was stopped as the response was flagged for Sensitive Personally Identifiable Information (SPII) contents.",
            "IMAGE_SAFETY": "The token generation was stopped as the response was flagged for image safety reasons.",
        }

    def get_finish_reason_mapping(self) -> Dict[str, OpenAIChatCompletionFinishReason]:
        """
        Return Dictionary of finish reasons which indicate response was flagged

        and what it means
        """
        return {
            "FINISH_REASON_UNSPECIFIED": "stop",  # openai doesn't have a way of representing this
            "STOP": "stop",
            "MAX_TOKENS": "length",
            "SAFETY": "content_filter",
            "RECITATION": "content_filter",
            "LANGUAGE": "content_filter",
            "OTHER": "content_filter",
            "BLOCKLIST": "content_filter",
            "PROHIBITED_CONTENT": "content_filter",
            "SPII": "content_filter",
            "MALFORMED_FUNCTION_CALL": "stop",  # openai doesn't have a way of representing this
            "IMAGE_SAFETY": "content_filter",
        }

    def translate_exception_str(self, exception_string: str):
        if (
            "GenerateContentRequest.tools[0].function_declarations[0].parameters.properties: should be non-empty for OBJECT type"
            in exception_string
        ):
            return "'properties' field in tools[0]['function']['parameters'] cannot be empty if 'type' == 'object'. Received error from provider - {}".format(
                exception_string
            )
        return exception_string

    def get_assistant_content_message(
        self, parts: List[HttpxPartType]
    ) -> Tuple[Optional[str], Optional[str]]:
        content_str: Optional[str] = None
        reasoning_content_str: Optional[str] = None

        for part in parts:
            _content_str = ""
            if "text" in part:
                text_content = part["text"]
                # Check if text content is audio data URI - if so, exclude from text content
                if text_content.startswith("data:audio") and ";base64," in text_content:
                    try:
                        if is_base64_encoded(text_content):
                            media_type, _ = text_content.split("data:")[1].split(";base64,")
                            if media_type.startswith("audio/"):
                                continue
                    except (ValueError, IndexError):
                        # If parsing fails, treat as regular text
                        pass
                _content_str += text_content
            elif "inlineData" in part:
                mime_type = part["inlineData"]["mimeType"]
                data = part["inlineData"]["data"]
                # Check if inline data is audio - if so, exclude from text content
                if mime_type.startswith("audio/"):
                    continue
                _content_str += "data:{};base64,{}".format(mime_type, data)

            if len(_content_str) > 0:
                if part.get("thought") is True:
                    if reasoning_content_str is None:
                        reasoning_content_str = ""
                    reasoning_content_str += _content_str
                else:
                    if content_str is None:
                        content_str = ""
                    content_str += _content_str

        return content_str, reasoning_content_str

    def _extract_audio_response_from_parts(
        self, parts: List[HttpxPartType]
    ) -> Optional[ChatCompletionAudioResponse]:
        """Extract audio response from parts if present"""
        for part in parts:
            if "text" in part:
                text_content = part["text"]
                # Check if text content contains audio data URI
                if text_content.startswith("data:audio") and ";base64," in text_content:
                    try:
                        if is_base64_encoded(text_content):
                            media_type, audio_data = text_content.split("data:")[1].split(";base64,")

                            if media_type.startswith("audio/"):
                                expires_at = int(time.time()) + (24 * 60 * 60)
                                transcript = ""  # Gemini doesn't provide transcript

                                return ChatCompletionAudioResponse(
                                    data=audio_data,
                                    expires_at=expires_at,
                                    transcript=transcript
                                )
                    except (ValueError, IndexError):
                        pass

            elif "inlineData" in part:
                mime_type = part["inlineData"]["mimeType"]
                data = part["inlineData"]["data"]

                if mime_type.startswith("audio/"):
                    expires_at = int(time.time()) + (24 * 60 * 60)
                    transcript = ""  # Gemini doesn't provide transcript

                    return ChatCompletionAudioResponse(
                        data=data,
                        expires_at=expires_at,
                        transcript=transcript
                    )

        return None

    def _transform_parts(
        self,
        parts: List[HttpxPartType],
        index: int,
        is_function_call: Optional[bool],
    ) -> Tuple[
        Optional[ChatCompletionToolCallFunctionChunk],
        Optional[List[ChatCompletionToolCallChunk]],
    ]:
        function: Optional[ChatCompletionToolCallFunctionChunk] = None
        _tools: List[ChatCompletionToolCallChunk] = []
        for part in parts:
            if "functionCall" in part:
                _function_chunk = ChatCompletionToolCallFunctionChunk(
                    name=part["functionCall"]["name"],
                    arguments=json.dumps(part["functionCall"]["args"]),
                )
                if is_function_call is True:
                    function = _function_chunk
                else:
                    _tool_response_chunk = ChatCompletionToolCallChunk(
                        id=f"call_{str(uuid.uuid4())}",
                        type="function",
                        function=_function_chunk,
                        index=index,
                    )
                    _tools.append(_tool_response_chunk)
        if len(_tools) == 0:
            tools: Optional[List[ChatCompletionToolCallChunk]] = None
        else:
            tools = _tools
        return function, tools

    def _transform_logprobs(
        self, logprobs_result: Optional[LogprobsResult]
    ) -> Optional[ChoiceLogprobs]:
        if logprobs_result is None:
            return None
        if "chosenCandidates" not in logprobs_result:
            return None
        logprobs_list: List[ChatCompletionTokenLogprob] = []
        for index, candidate in enumerate(logprobs_result["chosenCandidates"]):
            top_logprobs: List[TopLogprob] = []
            if "topCandidates" in logprobs_result and index < len(
                logprobs_result["topCandidates"]
            ):
                top_candidates_for_index = logprobs_result["topCandidates"][index][
                    "candidates"
                ]

                for options in top_candidates_for_index:
                    top_logprobs.append(
                        TopLogprob(
                            token=options["token"], logprob=options["logProbability"]
                        )
                    )
            logprobs_list.append(
                ChatCompletionTokenLogprob(
                    token=candidate["token"],
                    logprob=candidate["logProbability"],
                    top_logprobs=top_logprobs,
                )
            )
        return ChoiceLogprobs(content=logprobs_list)

    def _handle_blocked_response(
        self,
        model_response: ModelResponse,
        completion_response: GenerateContentResponseBody,
    ) -> ModelResponse:
        # If set, the prompt was blocked and no candidates are returned. Rephrase your prompt
        model_response.choices[0].finish_reason = "content_filter"

        chat_completion_message: ChatCompletionResponseMessage = {
            "role": "assistant",
            "content": None,
        }

        choice = litellm.Choices(
            finish_reason="content_filter",
            index=0,
            message=chat_completion_message,  # type: ignore
            logprobs=None,
            enhancements=None,
        )

        model_response.choices = [choice]

        ## GET USAGE ##
        usage = Usage(
            prompt_tokens=completion_response["usageMetadata"].get(
                "promptTokenCount", 0
            ),
            completion_tokens=completion_response["usageMetadata"].get(
                "candidatesTokenCount", 0
            ),
            total_tokens=completion_response["usageMetadata"].get("totalTokenCount", 0),
        )

        setattr(model_response, "usage", usage)

        return model_response

    def _handle_content_policy_violation(
        self,
        model_response: ModelResponse,
        completion_response: GenerateContentResponseBody,
    ) -> ModelResponse:
        ## CONTENT POLICY VIOLATION ERROR
        model_response.choices[0].finish_reason = "content_filter"

        _chat_completion_message = {
            "role": "assistant",
            "content": None,
        }

        choice = litellm.Choices(
            finish_reason="content_filter",
            index=0,
            message=_chat_completion_message,
            logprobs=None,
            enhancements=None,
        )

        model_response.choices = [choice]

        ## GET USAGE ##
        usage = Usage(
            prompt_tokens=completion_response["usageMetadata"].get(
                "promptTokenCount", 0
            ),
            completion_tokens=completion_response["usageMetadata"].get(
                "candidatesTokenCount", 0
            ),
            total_tokens=completion_response["usageMetadata"].get("totalTokenCount", 0),
        )

        setattr(model_response, "usage", usage)

        return model_response

    def is_candidate_token_count_inclusive(self, usage_metadata: UsageMetadata) -> bool:
        """
        Check if the candidate token count is inclusive of the thinking token count

        if prompttokencount + candidatesTokenCount == totalTokenCount, then the candidate token count is inclusive of the thinking token count

        else the candidate token count is exclusive of the thinking token count

        Addresses - https://github.com/BerriAI/litellm/pull/10141#discussion_r2052272035
        """
        if usage_metadata.get("promptTokenCount", 0) + usage_metadata.get(
            "candidatesTokenCount", 0
        ) == usage_metadata.get("totalTokenCount", 0):
            return True
        else:
            return False

    def _calculate_usage(
        self,
        completion_response: Union[
            GenerateContentResponseBody, BidiGenerateContentServerMessage
        ],
    ) -> Usage:
        if "usageMetadata" not in completion_response:
            raise ValueError(
                f"usageMetadata not found in completion_response. Got={completion_response}"
            )
        cached_tokens: Optional[int] = None
        audio_tokens: Optional[int] = None
        text_tokens: Optional[int] = None
        prompt_tokens_details: Optional[PromptTokensDetailsWrapper] = None
        reasoning_tokens: Optional[int] = None
        response_tokens: Optional[int] = None
        response_tokens_details: Optional[CompletionTokensDetailsWrapper] = None
        if "cachedContentTokenCount" in completion_response["usageMetadata"]:
            cached_tokens = completion_response["usageMetadata"][
                "cachedContentTokenCount"
            ]

        ## GEMINI LIVE API ONLY PARAMS ##
        if "responseTokenCount" in completion_response["usageMetadata"]:
            response_tokens = completion_response["usageMetadata"]["responseTokenCount"]
        if "responseTokensDetails" in completion_response["usageMetadata"]:
            response_tokens_details = CompletionTokensDetailsWrapper()
            for detail in completion_response["usageMetadata"]["responseTokensDetails"]:
                if detail["modality"] == "TEXT":
                    response_tokens_details.text_tokens = detail["tokenCount"]
                elif detail["modality"] == "AUDIO":
                    response_tokens_details.audio_tokens = detail["tokenCount"]
        #########################################################

        if "promptTokensDetails" in completion_response["usageMetadata"]:
            for detail in completion_response["usageMetadata"]["promptTokensDetails"]:
                if detail["modality"] == "AUDIO":
                    audio_tokens = detail["tokenCount"]
                elif detail["modality"] == "TEXT":
                    text_tokens = detail["tokenCount"]
        if "thoughtsTokenCount" in completion_response["usageMetadata"]:
            reasoning_tokens = completion_response["usageMetadata"][
                "thoughtsTokenCount"
            ]
        prompt_tokens_details = PromptTokensDetailsWrapper(
            cached_tokens=cached_tokens,
            audio_tokens=audio_tokens,
            text_tokens=text_tokens,
        )

        completion_tokens = response_tokens or completion_response["usageMetadata"].get(
            "candidatesTokenCount", 0
        )
        if (
            not self.is_candidate_token_count_inclusive(
                completion_response["usageMetadata"]
            )
            and reasoning_tokens
        ):
            completion_tokens = reasoning_tokens + completion_tokens
        ## GET USAGE ##
        usage = Usage(
            prompt_tokens=completion_response["usageMetadata"].get(
                "promptTokenCount", 0
            ),
            completion_tokens=completion_tokens,
            total_tokens=completion_response["usageMetadata"].get("totalTokenCount", 0),
            prompt_tokens_details=prompt_tokens_details,
            reasoning_tokens=reasoning_tokens,
            completion_tokens_details=response_tokens_details,
        )

        return usage

    def _check_finish_reason(
        self,
        chat_completion_message: Optional[ChatCompletionResponseMessage],
        finish_reason: Optional[str],
    ) -> OpenAIChatCompletionFinishReason:
        mapped_finish_reason = self.get_finish_reason_mapping()
        if chat_completion_message and chat_completion_message.get("function_call"):
            return "function_call"
        elif chat_completion_message and chat_completion_message.get("tool_calls"):
            return "tool_calls"
        elif (
            finish_reason and finish_reason in mapped_finish_reason.keys()
        ):  # vertex ai
            return mapped_finish_reason[finish_reason]
        else:
            return "stop"

    def _process_candidates(
        self, _candidates, model_response, standard_optional_params: dict
    ):
        """Helper method to process candidates and extract metadata"""
        from litellm.litellm_core_utils.prompt_templates.common_utils import (
            is_function_call,
        )

        grounding_metadata: List[dict] = []
        safety_ratings: List = []
        citation_metadata: List = []
        chat_completion_message: ChatCompletionResponseMessage = {"role": "assistant"}
        chat_completion_logprobs: Optional[ChoiceLogprobs] = None
        tools: Optional[List[ChatCompletionToolCallChunk]] = []
        functions: Optional[ChatCompletionToolCallFunctionChunk] = None

        for idx, candidate in enumerate(_candidates):
            if "content" not in candidate:
                continue

            if "groundingMetadata" in candidate:
                grounding_metadata.append(candidate["groundingMetadata"])  # type: ignore

            if "safetyRatings" in candidate:
                safety_ratings.append(candidate["safetyRatings"])

            if "citationMetadata" in candidate:
                citation_metadata.append(candidate["citationMetadata"])

            if "parts" in candidate["content"]:
                (
                    content,
                    reasoning_content,
                ) = VertexGeminiConfig().get_assistant_content_message(
                    parts=candidate["content"]["parts"]
                )

                audio_response = VertexGeminiConfig()._extract_audio_response_from_parts(
                    parts=candidate["content"]["parts"]
                )

                if audio_response is not None:
                    cast(Dict[str, Any], chat_completion_message)["audio"] = audio_response
                    chat_completion_message["content"] = None  # OpenAI spec
                elif content is not None:
                    chat_completion_message["content"] = content

                if reasoning_content is not None:
                    chat_completion_message["reasoning_content"] = reasoning_content

                functions, tools = self._transform_parts(
                    parts=candidate["content"]["parts"],
                    index=candidate.get("index", idx),
                    is_function_call=is_function_call(standard_optional_params),
                )

            if "logprobsResult" in candidate:
                chat_completion_logprobs = self._transform_logprobs(
                    logprobs_result=candidate["logprobsResult"]
                )

            if tools:
                chat_completion_message["tool_calls"] = tools

            if functions is not None:
                chat_completion_message["function_call"] = functions

            choice = litellm.Choices(
                finish_reason=self._check_finish_reason(
                    chat_completion_message, candidate.get("finishReason")
                ),
                index=candidate.get("index", idx),
                message=chat_completion_message,  # type: ignore
                logprobs=chat_completion_logprobs,
                enhancements=None,
            )

            model_response.choices.append(choice)

        return grounding_metadata, safety_ratings, citation_metadata

    def transform_response(
        self,
        model: str,
        raw_response: httpx.Response,
        model_response: ModelResponse,
        logging_obj: LoggingClass,
        request_data: Dict,
        messages: List[AllMessageValues],
        optional_params: Dict,
        litellm_params: Dict,
        encoding: Any,
        api_key: Optional[str] = None,
        json_mode: Optional[bool] = None,
    ) -> ModelResponse:
        ## LOGGING
        logging_obj.post_call(
            input=messages,
            api_key="",
            original_response=raw_response.text,
            additional_args={"complete_input_dict": request_data},
        )

        ## RESPONSE OBJECT
        try:
            completion_response = GenerateContentResponseBody(**raw_response.json())  # type: ignore
        except Exception as e:
            raise VertexAIError(
                message="Received={}, Error converting to valid response block={}. File an issue if litellm error - https://github.com/BerriAI/litellm/issues".format(
                    raw_response.text, str(e)
                ),
                status_code=422,
                headers=raw_response.headers,
            )

        ## GET MODEL ##
        model_response.model = model

        ## CHECK IF RESPONSE FLAGGED
        if (
            "promptFeedback" in completion_response
            and "blockReason" in completion_response["promptFeedback"]
        ):
            return self._handle_blocked_response(
                model_response=model_response,
                completion_response=completion_response,
            )

        _candidates = completion_response.get("candidates")
        if _candidates and len(_candidates) > 0:
            content_policy_violations = (
                VertexGeminiConfig().get_flagged_finish_reasons()
            )
            if (
                "finishReason" in _candidates[0]
                and _candidates[0]["finishReason"] in content_policy_violations.keys()
            ):
                return self._handle_content_policy_violation(
                    model_response=model_response,
                    completion_response=completion_response,
                )

        model_response.choices = []

        try:
            grounding_metadata, safety_ratings, citation_metadata = [], [], []
            if _candidates:
                (
                    grounding_metadata,
                    safety_ratings,
                    citation_metadata,
                ) = self._process_candidates(
                    _candidates, model_response, logging_obj.optional_params
                )

            usage = self._calculate_usage(completion_response=completion_response)
            setattr(model_response, "usage", usage)

            ## ADD METADATA TO RESPONSE ##
            setattr(model_response, "vertex_ai_grounding_metadata", grounding_metadata)
            model_response._hidden_params[
                "vertex_ai_grounding_metadata"
            ] = grounding_metadata

            setattr(model_response, "vertex_ai_safety_results", safety_ratings)
            model_response._hidden_params[
                "vertex_ai_safety_results"
            ] = safety_ratings  # older approach - maintaining to prevent regressions

            ## ADD CITATION METADATA ##
            setattr(model_response, "vertex_ai_citation_metadata", citation_metadata)
            model_response._hidden_params[
                "vertex_ai_citation_metadata"
            ] = citation_metadata  # older approach - maintaining to prevent regressions

        except Exception as e:
            raise VertexAIError(
                message="Received={}, Error converting to valid response block={}. File an issue if litellm error - https://github.com/BerriAI/litellm/issues".format(
                    completion_response, str(e)
                ),
                status_code=422,
                headers=raw_response.headers,
            )

        return model_response

    def _transform_messages(
        self, messages: List[AllMessageValues]
    ) -> List[ContentType]:
        return _gemini_convert_messages_with_history(messages=messages)

    def get_error_class(
        self, error_message: str, status_code: int, headers: Union[Dict, httpx.Headers]
    ) -> BaseLLMException:
        return VertexAIError(
            message=error_message, status_code=status_code, headers=headers
        )

    def transform_request(
        self,
        model: str,
        messages: List[AllMessageValues],
        optional_params: Dict,
        litellm_params: Dict,
        headers: Dict,
    ) -> Dict:
        raise NotImplementedError(
            "Vertex AI has a custom implementation of transform_request. Needs sync + async."
        )

    def validate_environment(
        self,
        headers: Optional[Dict],
        model: str,
        messages: List[AllMessageValues],
        optional_params: Dict,
        litellm_params: Dict,
        api_key: Optional[str] = None,
        api_base: Optional[str] = None,
    ) -> Dict:
        default_headers = {
            "Content-Type": "application/json",
        }
        if api_key is not None:
            default_headers["Authorization"] = f"Bearer {api_key}"
        if headers is not None:
            default_headers.update(headers)

        return default_headers


async def make_call(
    client: Optional[AsyncHTTPHandler],
    api_base: str,
    headers: dict,
    data: str,
    model: str,
    messages: list,
    logging_obj,
):
    if client is None:
        client = get_async_httpx_client(
            llm_provider=litellm.LlmProviders.VERTEX_AI,
        )

    try:
        response = await client.post(api_base, headers=headers, data=data, stream=True)
        response.raise_for_status()
    except httpx.HTTPStatusError as e:
        exception_string = str(await e.response.aread())
        raise VertexAIError(
            status_code=e.response.status_code,
            message=VertexGeminiConfig().translate_exception_str(exception_string),
            headers=e.response.headers,
        )
    if response.status_code != 200 and response.status_code != 201:
        raise VertexAIError(
            status_code=response.status_code,
            message=response.text,
            headers=response.headers,
        )

    completion_stream = ModelResponseIterator(
        streaming_response=response.aiter_lines(),
        sync_stream=False,
        logging_obj=logging_obj,
    )
    # LOGGING
    logging_obj.post_call(
        input=messages,
        api_key="",
        original_response="first stream response received",
        additional_args={"complete_input_dict": data},
    )

    return completion_stream


def make_sync_call(
    client: Optional[HTTPHandler],  # module-level client
    gemini_client: Optional[HTTPHandler],  # if passed by user
    api_base: str,
    headers: dict,
    data: str,
    model: str,
    messages: list,
    logging_obj,
):
    if gemini_client is not None:
        client = gemini_client
    if client is None:
        client = HTTPHandler()  # Create a new client if none provided

    response = client.post(api_base, headers=headers, data=data, stream=True)

    if response.status_code != 200 and response.status_code != 201:
        raise VertexAIError(
            status_code=response.status_code,
            message=str(response.read()),
            headers=response.headers,
        )

    completion_stream = ModelResponseIterator(
        streaming_response=response.iter_lines(),
        sync_stream=True,
        logging_obj=logging_obj,
    )

    # LOGGING
    logging_obj.post_call(
        input=messages,
        api_key="",
        original_response="first stream response received",
        additional_args={"complete_input_dict": data},
    )

    return completion_stream


class VertexLLM(VertexBase):
    def __init__(self) -> None:
        super().__init__()

    async def async_streaming(
        self,
        model: str,
        custom_llm_provider: Literal[
            "vertex_ai", "vertex_ai_beta", "gemini"
        ],  # if it's vertex_ai or gemini (google ai studio)
        messages: list,
        model_response: ModelResponse,
        print_verbose: Callable,
        data: dict,
        timeout: Optional[Union[float, httpx.Timeout]],
        encoding,
        logging_obj,
        stream,
        optional_params: dict,
        litellm_params: dict,
        logger_fn=None,
        api_base: Optional[str] = None,
        client: Optional[AsyncHTTPHandler] = None,
        vertex_project: Optional[str] = None,
        vertex_location: Optional[str] = None,
        vertex_credentials: Optional[VERTEX_CREDENTIALS_TYPES] = None,
        gemini_api_key: Optional[str] = None,
        extra_headers: Optional[dict] = None,
    ) -> CustomStreamWrapper:
        request_body = await async_transform_request_body(**data)  # type: ignore

        should_use_v1beta1_features = self.is_using_v1beta1_features(
            optional_params=optional_params
        )

        _auth_header, vertex_project = await self._ensure_access_token_async(
            credentials=vertex_credentials,
            project_id=vertex_project,
            custom_llm_provider=custom_llm_provider,
        )

        auth_header, api_base = self._get_token_and_url(
            model=model,
            gemini_api_key=gemini_api_key,
            auth_header=_auth_header,
            vertex_project=vertex_project,
            vertex_location=vertex_location,
            vertex_credentials=vertex_credentials,
            stream=stream,
            custom_llm_provider=custom_llm_provider,
            api_base=api_base,
            should_use_v1beta1_features=should_use_v1beta1_features,
        )

        headers = VertexGeminiConfig().validate_environment(
            api_key=auth_header,
            headers=extra_headers,
            model=model,
            messages=messages,
            optional_params=optional_params,
            litellm_params=litellm_params,
        )

        ## LOGGING
        logging_obj.pre_call(
            input=messages,
            api_key="",
            additional_args={
                "complete_input_dict": request_body,
                "api_base": api_base,
                "headers": headers,
            },
        )

        request_body_str = json.dumps(request_body)
        streaming_response = CustomStreamWrapper(
            completion_stream=None,
            make_call=partial(
                make_call,
                client=client,
                api_base=api_base,
                headers=headers,
                data=request_body_str,
                model=model,
                messages=messages,
                logging_obj=logging_obj,
            ),
            model=model,
            custom_llm_provider="vertex_ai_beta",
            logging_obj=logging_obj,
        )
        return streaming_response

    async def async_completion(
        self,
        model: str,
        messages: list,
        model_response: ModelResponse,
        print_verbose: Callable,
        data: dict,
        custom_llm_provider: Literal[
            "vertex_ai", "vertex_ai_beta", "gemini"
        ],  # if it's vertex_ai or gemini (google ai studio)
        timeout: Optional[Union[float, httpx.Timeout]],
        encoding,
        logging_obj,
        stream,
        optional_params: dict,
        litellm_params: dict,
        logger_fn=None,
        api_base: Optional[str] = None,
        client: Optional[AsyncHTTPHandler] = None,
        vertex_project: Optional[str] = None,
        vertex_location: Optional[str] = None,
        vertex_credentials: Optional[VERTEX_CREDENTIALS_TYPES] = None,
        gemini_api_key: Optional[str] = None,
        extra_headers: Optional[dict] = None,
    ) -> Union[ModelResponse, CustomStreamWrapper]:
        should_use_v1beta1_features = self.is_using_v1beta1_features(
            optional_params=optional_params
        )

        _auth_header, vertex_project = await self._ensure_access_token_async(
            credentials=vertex_credentials,
            project_id=vertex_project,
            custom_llm_provider=custom_llm_provider,
        )

        auth_header, api_base = self._get_token_and_url(
            model=model,
            gemini_api_key=gemini_api_key,
            auth_header=_auth_header,
            vertex_project=vertex_project,
            vertex_location=vertex_location,
            vertex_credentials=vertex_credentials,
            stream=stream,
            custom_llm_provider=custom_llm_provider,
            api_base=api_base,
            should_use_v1beta1_features=should_use_v1beta1_features,
        )

        headers = VertexGeminiConfig().validate_environment(
            api_key=auth_header,
            headers=extra_headers,
            model=model,
            messages=messages,
            optional_params=optional_params,
            litellm_params=litellm_params,
        )

        request_body = await async_transform_request_body(**data)  # type: ignore
        _async_client_params = {}
        if timeout:
            _async_client_params["timeout"] = timeout
        if client is None or not isinstance(client, AsyncHTTPHandler):
            client = get_async_httpx_client(
                params=_async_client_params, llm_provider=litellm.LlmProviders.VERTEX_AI
            )
        else:
            client = client  # type: ignore
        ## LOGGING
        logging_obj.pre_call(
            input=messages,
            api_key="",
            additional_args={
                "complete_input_dict": request_body,
                "api_base": api_base,
                "headers": headers,
            },
        )

        try:
            response = await client.post(
                api_base, headers=headers, json=cast(dict, request_body)
            )  # type: ignore
            response.raise_for_status()
        except httpx.HTTPStatusError as err:
            error_code = err.response.status_code
            raise VertexAIError(
                status_code=error_code,
                message=err.response.text,
                headers=err.response.headers,
            )
        except httpx.TimeoutException:
            raise VertexAIError(
                status_code=408,
                message="Timeout error occurred.",
                headers=None,
            )

        return VertexGeminiConfig().transform_response(
            model=model,
            raw_response=response,
            model_response=model_response,
            logging_obj=logging_obj,
            api_key="",
            request_data=cast(dict, request_body),
            messages=messages,
            optional_params=optional_params,
            litellm_params=litellm_params,
            encoding=encoding,
        )

    def completion(
        self,
        model: str,
        messages: list,
        model_response: ModelResponse,
        print_verbose: Callable,
        custom_llm_provider: Literal[
            "vertex_ai", "vertex_ai_beta", "gemini"
        ],  # if it's vertex_ai or gemini (google ai studio)
        encoding,
        logging_obj,
        optional_params: dict,
        acompletion: bool,
        timeout: Optional[Union[float, httpx.Timeout]],
        vertex_project: Optional[str],
        vertex_location: Optional[str],
        vertex_credentials: Optional[VERTEX_CREDENTIALS_TYPES],
        gemini_api_key: Optional[str],
        litellm_params: dict,
        logger_fn=None,
        extra_headers: Optional[dict] = None,
        client: Optional[Union[AsyncHTTPHandler, HTTPHandler]] = None,
        api_base: Optional[str] = None,
    ) -> Union[ModelResponse, CustomStreamWrapper]:
        stream: Optional[bool] = optional_params.pop("stream", None)  # type: ignore

        transform_request_params = {
            "gemini_api_key": gemini_api_key,
            "messages": messages,
            "api_base": api_base,
            "model": model,
            "client": client,
            "timeout": timeout,
            "extra_headers": extra_headers,
            "optional_params": optional_params,
            "logging_obj": logging_obj,
            "custom_llm_provider": custom_llm_provider,
            "litellm_params": litellm_params,
        }

        ### ROUTING (ASYNC, STREAMING, SYNC)
        if acompletion:
            ### ASYNC STREAMING
            if stream is True:
                return self.async_streaming(
                    model=model,
                    messages=messages,
                    api_base=api_base,
                    model_response=model_response,
                    print_verbose=print_verbose,
                    encoding=encoding,
                    logging_obj=logging_obj,
                    optional_params=optional_params,
                    stream=stream,
                    litellm_params=litellm_params,
                    logger_fn=logger_fn,
                    timeout=timeout,
                    client=client,  # type: ignore
                    data=transform_request_params,
                    vertex_project=vertex_project,
                    vertex_location=vertex_location,
                    vertex_credentials=vertex_credentials,
                    gemini_api_key=gemini_api_key,
                    custom_llm_provider=custom_llm_provider,
                    extra_headers=extra_headers,
                )
            ### ASYNC COMPLETION
            return self.async_completion(
                model=model,
                messages=messages,
                data=transform_request_params,  # type: ignore
                api_base=api_base,
                model_response=model_response,
                print_verbose=print_verbose,
                encoding=encoding,
                logging_obj=logging_obj,
                optional_params=optional_params,
                stream=stream,
                litellm_params=litellm_params,
                logger_fn=logger_fn,
                timeout=timeout,
                client=client,  # type: ignore
                vertex_project=vertex_project,
                vertex_location=vertex_location,
                vertex_credentials=vertex_credentials,
                gemini_api_key=gemini_api_key,
                custom_llm_provider=custom_llm_provider,
                extra_headers=extra_headers,
            )

        should_use_v1beta1_features = self.is_using_v1beta1_features(
            optional_params=optional_params
        )

        _auth_header, vertex_project = self._ensure_access_token(
            credentials=vertex_credentials,
            project_id=vertex_project,
            custom_llm_provider=custom_llm_provider,
        )

        auth_header, url = self._get_token_and_url(
            model=model,
            gemini_api_key=gemini_api_key,
            auth_header=_auth_header,
            vertex_project=vertex_project,
            vertex_location=vertex_location,
            vertex_credentials=vertex_credentials,
            stream=stream,
            custom_llm_provider=custom_llm_provider,
            api_base=api_base,
            should_use_v1beta1_features=should_use_v1beta1_features,
        )
        headers = VertexGeminiConfig().validate_environment(
            api_key=auth_header,
            headers=extra_headers,
            model=model,
            messages=messages,
            optional_params=optional_params,
            litellm_params=litellm_params,
        )

        ## TRANSFORMATION ##
        data = sync_transform_request_body(**transform_request_params)

        ## LOGGING
        logging_obj.pre_call(
            input=messages,
            api_key="",
            additional_args={
                "complete_input_dict": data,
                "api_base": url,
                "headers": headers,
            },
        )

        ## SYNC STREAMING CALL ##
        if stream is True:
            request_data_str = json.dumps(data)
            streaming_response = CustomStreamWrapper(
                completion_stream=None,
                make_call=partial(
                    make_sync_call,
                    gemini_client=(
                        client
                        if client is not None and isinstance(client, HTTPHandler)
                        else None
                    ),
                    api_base=url,
                    data=request_data_str,
                    model=model,
                    messages=messages,
                    logging_obj=logging_obj,
                    headers=headers,
                ),
                model=model,
                custom_llm_provider="vertex_ai_beta",
                logging_obj=logging_obj,
            )

            return streaming_response
        ## COMPLETION CALL ##

        if client is None or isinstance(client, AsyncHTTPHandler):
            _params = {}
            if timeout is not None:
                if isinstance(timeout, float) or isinstance(timeout, int):
                    timeout = httpx.Timeout(timeout)
                _params["timeout"] = timeout
            client = HTTPHandler(**_params)  # type: ignore
        else:
            client = client

        try:
            response = client.post(url=url, headers=headers, json=data)  # type: ignore
            response.raise_for_status()
        except httpx.HTTPStatusError as err:
            error_code = err.response.status_code
            raise VertexAIError(
                status_code=error_code,
                message=err.response.text,
                headers=err.response.headers,
            )
        except httpx.TimeoutException:
            raise VertexAIError(
                status_code=408,
                message="Timeout error occurred.",
                headers=None,
            )

        return VertexGeminiConfig().transform_response(
            model=model,
            raw_response=response,
            model_response=model_response,
            logging_obj=logging_obj,
            optional_params=optional_params,
            litellm_params=litellm_params,
            api_key="",
            request_data=data,  # type: ignore
            messages=messages,
            encoding=encoding,
        )


class ModelResponseIterator:
    def __init__(
        self, streaming_response, sync_stream: bool, logging_obj: LoggingClass
    ):
        from litellm.litellm_core_utils.prompt_templates.common_utils import (
            check_is_function_call,
        )

        self.streaming_response = streaming_response
        self.chunk_type: Literal["valid_json", "accumulated_json"] = "valid_json"
        self.accumulated_json = ""
        self.sent_first_chunk = False
        self.logging_obj = logging_obj
        self.is_function_call = check_is_function_call(logging_obj)

    def chunk_parser(self, chunk: dict) -> GenericStreamingChunk:
        try:
            processed_chunk = GenerateContentResponseBody(**chunk)  # type: ignore

            text = ""
            tool_use: Optional[ChatCompletionToolCallChunk] = None
            finish_reason = ""
            usage: Optional[ChatCompletionUsageBlock] = None
            _candidates: Optional[List[Candidates]] = processed_chunk.get("candidates")
            gemini_chunk: Optional[Candidates] = None
            if _candidates and len(_candidates) > 0:
                gemini_chunk = _candidates[0]

            if (
                gemini_chunk
                and "content" in gemini_chunk
                and "parts" in gemini_chunk["content"]
            ):
                if "text" in gemini_chunk["content"]["parts"][0]:
                    text = gemini_chunk["content"]["parts"][0]["text"]
                elif "functionCall" in gemini_chunk["content"]["parts"][0]:
                    function_call = ChatCompletionToolCallFunctionChunk(
                        name=gemini_chunk["content"]["parts"][0]["functionCall"][
                            "name"
                        ],
                        arguments=json.dumps(
                            gemini_chunk["content"]["parts"][0]["functionCall"]["args"]
                        ),
                    )
                    tool_use = ChatCompletionToolCallChunk(
                        id=str(uuid.uuid4()),
                        type="function",
                        function=function_call,
                        index=0,
                    )

            if gemini_chunk and "finishReason" in gemini_chunk:
                finish_reason = VertexGeminiConfig()._check_finish_reason(
                    chat_completion_message=None,
                    finish_reason=gemini_chunk["finishReason"],
                )
                ## DO NOT SET 'is_finished' = True
                ## GEMINI SETS FINISHREASON ON EVERY CHUNK!

            if "usageMetadata" in processed_chunk:
                usage = ChatCompletionUsageBlock(
                    prompt_tokens=processed_chunk["usageMetadata"].get(
                        "promptTokenCount", 0
                    ),
                    completion_tokens=processed_chunk["usageMetadata"].get(
                        "candidatesTokenCount", 0
                    ),
                    total_tokens=processed_chunk["usageMetadata"].get(
                        "totalTokenCount", 0
                    ),
                    completion_tokens_details={
                        "reasoning_tokens": processed_chunk["usageMetadata"].get(
                            "thoughtsTokenCount", 0
                        )
                    },
                )

<<<<<<< HEAD
            args: Dict[str, Any] = {
                "content": text or None,
                "reasoning_content": reasoning_content,
            }
            if self.is_function_call and tool_use is not None:
                args["function_call"] = tool_use["function"]
            elif tool_use is not None:
                args["tool_calls"] = [tool_use]

            returned_chunk = ModelResponseStream(
                choices=[
                    StreamingChoices(
                        index=0,
                        delta=Delta(**args),
                        finish_reason=finish_reason,
                    )
                ],
=======
            returned_chunk = GenericStreamingChunk(
                text=text,
                tool_use=tool_use,
                is_finished=False,
                finish_reason=finish_reason,
>>>>>>> a366f924
                usage=usage,
                index=0,
            )
            return returned_chunk
        except json.JSONDecodeError:
            raise ValueError(f"Failed to decode JSON from chunk: {chunk}")

    # Sync iterator
    def __iter__(self):
        self.response_iterator = self.streaming_response
        return self

<<<<<<< HEAD
    def handle_valid_json_chunk(self, chunk: str) -> Optional[ModelResponseStream]:
=======
    def handle_valid_json_chunk(self, chunk: str) -> GenericStreamingChunk:
>>>>>>> a366f924
        chunk = chunk.strip()
        try:
            json_chunk = json.loads(chunk)

        except json.JSONDecodeError as e:
            if (
                self.sent_first_chunk is False
            ):  # only check for accumulated json, on first chunk, else raise error. Prevent real errors from being masked.
                self.chunk_type = "accumulated_json"
                return self.handle_accumulated_json_chunk(chunk=chunk)
            raise e

        if self.sent_first_chunk is False:
            self.sent_first_chunk = True

        return self.chunk_parser(chunk=json_chunk)

<<<<<<< HEAD
    def handle_accumulated_json_chunk(
        self, chunk: str
    ) -> Optional[ModelResponseStream]:
=======
    def handle_accumulated_json_chunk(self, chunk: str) -> GenericStreamingChunk:
>>>>>>> a366f924
        chunk = litellm.CustomStreamWrapper._strip_sse_data_from_chunk(chunk) or ""
        message = chunk.replace("\n\n", "")

        # Accumulate JSON data
        self.accumulated_json += message

        # Try to parse the accumulated JSON
        try:
            _data = json.loads(self.accumulated_json)
            self.accumulated_json = ""  # reset after successful parsing
            return self.chunk_parser(chunk=_data)
        except json.JSONDecodeError:
            # If it's not valid JSON yet, continue to the next event
<<<<<<< HEAD
            return None

    def _common_chunk_parsing_logic(self, chunk: str) -> Optional[ModelResponseStream]:
=======
            return GenericStreamingChunk(
                text="",
                is_finished=False,
                finish_reason="",
                usage=None,
                index=0,
                tool_use=None,
            )

    def _common_chunk_parsing_logic(self, chunk: str) -> GenericStreamingChunk:
>>>>>>> a366f924
        try:
            chunk = litellm.CustomStreamWrapper._strip_sse_data_from_chunk(chunk) or ""
            if len(chunk) > 0:
                """
                Check if initial chunk valid json
                - if partial json -> enter accumulated json logic
                - if valid - continue
                """
                if self.chunk_type == "valid_json":
                    return self.handle_valid_json_chunk(chunk=chunk)
                elif self.chunk_type == "accumulated_json":
                    return self.handle_accumulated_json_chunk(chunk=chunk)

<<<<<<< HEAD
            return None
=======
            return GenericStreamingChunk(
                text="",
                is_finished=False,
                finish_reason="",
                usage=None,
                index=0,
                tool_use=None,
            )
>>>>>>> a366f924
        except Exception:
            raise

    def __next__(self):
        try:
            chunk = self.response_iterator.__next__()
        except StopIteration:
            if self.chunk_type == "accumulated_json" and self.accumulated_json:
                return self.handle_accumulated_json_chunk(chunk="")
            raise StopIteration
        except ValueError as e:
            raise RuntimeError(f"Error receiving chunk from stream: {e}")

        try:
            return self._common_chunk_parsing_logic(chunk=chunk)
        except StopIteration:
            raise StopIteration
        except ValueError as e:
            raise RuntimeError(f"Error parsing chunk: {e},\nReceived chunk: {chunk}")

    # Async iterator
    def __aiter__(self):
        self.async_response_iterator = self.streaming_response.__aiter__()
        return self

    async def __anext__(self):
        try:
            chunk = await self.async_response_iterator.__anext__()
        except StopAsyncIteration:
            if self.chunk_type == "accumulated_json" and self.accumulated_json:
                return self.handle_accumulated_json_chunk(chunk="")
            raise StopAsyncIteration
        except ValueError as e:
            raise RuntimeError(f"Error receiving chunk from stream: {e}")

        try:
            return self._common_chunk_parsing_logic(chunk=chunk)
        except StopAsyncIteration:
            raise StopAsyncIteration
        except ValueError as e:
            raise RuntimeError(f"Error parsing chunk: {e},\nReceived chunk: {chunk}")<|MERGE_RESOLUTION|>--- conflicted
+++ resolved
@@ -1806,7 +1806,6 @@
                     },
                 )
 
-<<<<<<< HEAD
             args: Dict[str, Any] = {
                 "content": text or None,
                 "reasoning_content": reasoning_content,
@@ -1824,13 +1823,6 @@
                         finish_reason=finish_reason,
                     )
                 ],
-=======
-            returned_chunk = GenericStreamingChunk(
-                text=text,
-                tool_use=tool_use,
-                is_finished=False,
-                finish_reason=finish_reason,
->>>>>>> a366f924
                 usage=usage,
                 index=0,
             )
@@ -1843,11 +1835,7 @@
         self.response_iterator = self.streaming_response
         return self
 
-<<<<<<< HEAD
     def handle_valid_json_chunk(self, chunk: str) -> Optional[ModelResponseStream]:
-=======
-    def handle_valid_json_chunk(self, chunk: str) -> GenericStreamingChunk:
->>>>>>> a366f924
         chunk = chunk.strip()
         try:
             json_chunk = json.loads(chunk)
@@ -1865,13 +1853,9 @@
 
         return self.chunk_parser(chunk=json_chunk)
 
-<<<<<<< HEAD
     def handle_accumulated_json_chunk(
         self, chunk: str
     ) -> Optional[ModelResponseStream]:
-=======
-    def handle_accumulated_json_chunk(self, chunk: str) -> GenericStreamingChunk:
->>>>>>> a366f924
         chunk = litellm.CustomStreamWrapper._strip_sse_data_from_chunk(chunk) or ""
         message = chunk.replace("\n\n", "")
 
@@ -1885,22 +1869,9 @@
             return self.chunk_parser(chunk=_data)
         except json.JSONDecodeError:
             # If it's not valid JSON yet, continue to the next event
-<<<<<<< HEAD
             return None
 
     def _common_chunk_parsing_logic(self, chunk: str) -> Optional[ModelResponseStream]:
-=======
-            return GenericStreamingChunk(
-                text="",
-                is_finished=False,
-                finish_reason="",
-                usage=None,
-                index=0,
-                tool_use=None,
-            )
-
-    def _common_chunk_parsing_logic(self, chunk: str) -> GenericStreamingChunk:
->>>>>>> a366f924
         try:
             chunk = litellm.CustomStreamWrapper._strip_sse_data_from_chunk(chunk) or ""
             if len(chunk) > 0:
@@ -1913,19 +1884,7 @@
                     return self.handle_valid_json_chunk(chunk=chunk)
                 elif self.chunk_type == "accumulated_json":
                     return self.handle_accumulated_json_chunk(chunk=chunk)
-
-<<<<<<< HEAD
             return None
-=======
-            return GenericStreamingChunk(
-                text="",
-                is_finished=False,
-                finish_reason="",
-                usage=None,
-                index=0,
-                tool_use=None,
-            )
->>>>>>> a366f924
         except Exception:
             raise
 
