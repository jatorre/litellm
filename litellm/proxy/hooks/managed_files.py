--- conflicted
+++ resolved
@@ -1,14 +1,9 @@
 # What is this?
 ## This hook is used to check for LiteLLM managed files in the request body, and replace them with model-specific file id
 
-<<<<<<< HEAD
-
 import base64
 import json
-=======
 import asyncio
-import base64
->>>>>>> eb196392
 import uuid
 from abc import ABC, abstractmethod
 from typing import TYPE_CHECKING, Any, Dict, List, Literal, Optional, Union, cast
@@ -17,11 +12,7 @@
 from litellm.caching.caching import DualCache
 from litellm.integrations.custom_logger import CustomLogger
 from litellm.litellm_core_utils.prompt_templates.common_utils import extract_file_data
-<<<<<<< HEAD
 from litellm.proxy._types import CallTypes, LiteLLM_ManagedFileTable, UserAPIKeyAuth
-=======
-from litellm.proxy._types import CallTypes, UserAPIKeyAuth
->>>>>>> eb196392
 from litellm.types.llms.openai import (
     AllMessageValues,
     ChatCompletionFileObject,
@@ -81,7 +72,6 @@
         file_id: str,
         file_object: OpenAIFileObject,
         litellm_parent_otel_span: Optional[Span],
-<<<<<<< HEAD
         model_mappings: Dict[str, str],
     ) -> None:
         verbose_logger.info(
@@ -149,46 +139,6 @@
             where={"unified_file_id": file_id}
         )
         return initial_value.file_object
-=======
-    ) -> None:
-        key = f"litellm_proxy/{file_id}"
-        verbose_logger.info(
-            f"Storing LiteLLM Managed File object with id={file_id} in cache"
-        )
-        await self.internal_usage_cache.async_set_cache(
-            key=key,
-            value=file_object,
-            litellm_parent_otel_span=litellm_parent_otel_span,
-        )
-
-    async def get_unified_file_id(
-        self, file_id: str, litellm_parent_otel_span: Optional[Span] = None
-    ) -> Optional[OpenAIFileObject]:
-        key = f"litellm_proxy/{file_id}"
-        return await self.internal_usage_cache.async_get_cache(
-            key=key,
-            litellm_parent_otel_span=litellm_parent_otel_span,
-        )
-
-    async def delete_unified_file_id(
-        self, file_id: str, litellm_parent_otel_span: Optional[Span] = None
-    ) -> OpenAIFileObject:
-        key = f"litellm_proxy/{file_id}"
-        ## get old value
-        old_value = await self.internal_usage_cache.async_get_cache(
-            key=key,
-            litellm_parent_otel_span=litellm_parent_otel_span,
-        )
-        if old_value is None or not isinstance(old_value, OpenAIFileObject):
-            raise Exception(f"LiteLLM Managed File object with id={file_id} not found")
-        ## delete old value
-        await self.internal_usage_cache.async_set_cache(
-            key=key,
-            value=None,
-            litellm_parent_otel_span=litellm_parent_otel_span,
-        )
-        return old_value
->>>>>>> eb196392
 
     async def async_pre_call_hook(
         self,
@@ -213,15 +163,7 @@
         if call_type == CallTypes.completion.value:
             messages = data.get("messages")
             if messages:
-<<<<<<< HEAD
                 file_ids = self.get_file_ids_from_messages(messages)
-=======
-                file_ids = (
-                    self.get_file_ids_and_decode_b64_to_unified_uid_from_messages(
-                        messages
-                    )
-                )
->>>>>>> eb196392
                 if file_ids:
                     model_file_id_mapping = await self.get_model_file_id_mapping(
                         file_ids, user_api_key_dict.parent_otel_span
@@ -231,13 +173,7 @@
 
         return data
 
-<<<<<<< HEAD
     def get_file_ids_from_messages(self, messages: List[AllMessageValues]) -> List[str]:
-=======
-    def get_file_ids_and_decode_b64_to_unified_uid_from_messages(
-        self, messages: List[AllMessageValues]
-    ) -> List[str]:
->>>>>>> eb196392
         """
         Gets file ids from messages
         """
@@ -254,20 +190,7 @@
                             file_object_file_field = file_object["file"]
                             file_id = file_object_file_field.get("file_id")
                             if file_id:
-<<<<<<< HEAD
                                 file_ids.append(file_id)
-=======
-                                file_ids.append(
-                                    _PROXY_LiteLLMManagedFiles._convert_b64_uid_to_unified_uid(
-                                        file_id
-                                    )
-                                )
-                                file_object_file_field[
-                                    "file_id"
-                                ] = _PROXY_LiteLLMManagedFiles._convert_b64_uid_to_unified_uid(
-                                    file_id
-                                )
->>>>>>> eb196392
         return file_ids
 
     @staticmethod
@@ -328,11 +251,6 @@
             is_base64_unified_file_id = self._is_base64_encoded_unified_file_id(file_id)
 
             if is_base64_unified_file_id:
-<<<<<<< HEAD
-=======
-                litellm_managed_file_ids.append(is_base64_unified_file_id)
-            elif file_id.startswith(SpecialEnums.LITELM_MANAGED_FILE_ID_PREFIX.value):
->>>>>>> eb196392
                 litellm_managed_file_ids.append(file_id)
 
         if litellm_managed_file_ids:
@@ -342,7 +260,6 @@
                 unified_file_object = await self.get_unified_file_id(
                     file_id, litellm_parent_otel_span
                 )
-<<<<<<< HEAD
                 if unified_file_object:
                     file_id_mapping[file_id] = unified_file_object.model_mappings
 
@@ -405,27 +322,6 @@
             model_mappings=model_mappings,
         )
         return response
-=======
-                if cached_values:
-                    file_id_mapping[file_id] = cached_values
-
-        return file_id_mapping
-
-    async def async_post_call_success_hook(
-        self,
-        data: Dict,
-        user_api_key_dict: UserAPIKeyAuth,
-        response: LLMResponseTypes,
-    ) -> Any:
-        if isinstance(response, OpenAIFileObject):
-            asyncio.create_task(
-                self.store_unified_file_id(
-                    response.id, response, user_api_key_dict.parent_otel_span
-                )
-            )
-
-        return None
->>>>>>> eb196392
 
     @staticmethod
     async def return_unified_file_id(
@@ -473,22 +369,6 @@
         else:
             raise Exception(f"LiteLLM Managed File object with id={file_id} not found")
 
-<<<<<<< HEAD
-=======
-        return response
-
-    async def afile_retrieve(
-        self, file_id: str, litellm_parent_otel_span: Optional[Span]
-    ) -> OpenAIFileObject:
-        stored_file_object = await self.get_unified_file_id(
-            file_id, litellm_parent_otel_span
-        )
-        if stored_file_object:
-            return stored_file_object
-        else:
-            raise Exception(f"LiteLLM Managed File object with id={file_id} not found")
-
->>>>>>> eb196392
     async def afile_list(
         self,
         purpose: Optional[OpenAIFilesPurpose],
@@ -531,19 +411,11 @@
         """
         Get the content of a file from first model that has it
         """
-<<<<<<< HEAD
         model_file_id_mapping = await self.get_model_file_id_mapping(
             [file_id], litellm_parent_otel_span
         )
         specific_model_file_id_mapping = model_file_id_mapping.get(file_id)
-=======
-        initial_file_id = file_id
-        unified_file_id = self.convert_b64_uid_to_unified_uid(file_id)
-        model_file_id_mapping = await self.get_model_file_id_mapping(
-            [unified_file_id], litellm_parent_otel_span
-        )
-        specific_model_file_id_mapping = model_file_id_mapping.get(unified_file_id)
->>>>>>> eb196392
+
         if specific_model_file_id_mapping:
             exception_dict = {}
             for model_id, file_id in specific_model_file_id_mapping.items():
@@ -552,16 +424,7 @@
                 except Exception as e:
                     exception_dict[model_id] = str(e)
             raise Exception(
-<<<<<<< HEAD
                 f"LiteLLM Managed File object with id={file_id} not found. Checked model id's: {specific_model_file_id_mapping.keys()}. Errors: {exception_dict}"
             )
         else:
             raise Exception(f"LiteLLM Managed File object with id={file_id} not found")
-=======
-                f"LiteLLM Managed File object with id={initial_file_id} not found. Checked model id's: {specific_model_file_id_mapping.keys()}. Errors: {exception_dict}"
-            )
-        else:
-            raise Exception(
-                f"LiteLLM Managed File object with id={initial_file_id} not found"
-            )
->>>>>>> eb196392
