model_list:
  - model_name: "gpt-4o-audio-preview"
    litellm_params:
      model: gpt-4o-audio-preview
      api_key: os.environ/OPENAI_API_KEY
<<<<<<< HEAD

general_settings:
  enable_jwt_auth: True
=======
>>>>>>> c58d5422
<|MERGE_RESOLUTION|>--- conflicted
+++ resolved
@@ -2,10 +2,4 @@
   - model_name: "gpt-4o-audio-preview"
     litellm_params:
       model: gpt-4o-audio-preview
-      api_key: os.environ/OPENAI_API_KEY
-<<<<<<< HEAD
-
-general_settings:
-  enable_jwt_auth: True
-=======
->>>>>>> c58d5422
+      api_key: os.environ/OPENAI_API_KEY