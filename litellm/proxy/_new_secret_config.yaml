--- conflicted
+++ resolved
@@ -10,30 +10,9 @@
       model: gpt-3.5-turbo
       timeout: 2
       num_retries: 0
-<<<<<<< HEAD
-  - model_name: bad-model
-    litellm_params:
-      model: openai/bad-model
-      api_key: os.environ/OPENAI_API_KEY
-      api_base: https://exampleopenaiendpoint-production.up.railway.app/
-      mock_timeout: True
-      timeout: 60
-      rpm: 1000
-    model_info:
-      health_check_timeout: 1
-  - model_name: good-model
-    litellm_params:
-      model: openai/bad-model
-      api_key: os.environ/OPENAI_API_KEY
-      api_base: https://exampleopenaiendpoint-production.up.railway.app/
-      rpm: 1000
-    model_info:
-      health_check_timeout: 1
-=======
   - model_name: anthropic-claude
     litellm_params:
       model: anthropic.claude-3-sonnet-20240229-v1:0
 
 litellm_settings:
-  callbacks: ["langsmith"]
->>>>>>> 03eef5a2
+  callbacks: ["langsmith"]