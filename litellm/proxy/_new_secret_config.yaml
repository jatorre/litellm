--- conflicted
+++ resolved
@@ -11,12 +11,6 @@
       api_key: os.environ/OPENAI_API_KEY
     model_info:
       access_groups: ["restricted-models"]
-<<<<<<< HEAD
-
-litellm_settings:
-  callbacks: ["prometheus"]
-  custom_prometheus_metadata_labels: ["metadata.foo", "metadata.bar"]
-=======
       custom_tokenizer: 
         identifier: deepseek-ai/DeepSeek-V3-Base
         revision: main
@@ -35,5 +29,4 @@
       failure_callback: ["langfuse"]
       langfuse_public_key: os.environ/LANGFUSE_PROJECT3_PUBLIC
       langfuse_secret: os.environ/LANGFUSE_PROJECT3_SECRET
-      langfuse_host: os.environ/LANGFUSE_HOST
->>>>>>> 49642235
+      langfuse_host: os.environ/LANGFUSE_HOST