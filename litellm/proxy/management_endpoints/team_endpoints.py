--- conflicted
+++ resolved
@@ -571,17 +571,12 @@
 
         await asyncio.gather(*tasks)
 
-<<<<<<< HEAD
-    if updated_team is None:
-        raise Exception("Unable to update team table with new team information!")
-
-=======
     # Check if updated_team is None
     if updated_team is None:
         raise HTTPException(
             status_code=404, detail={"error": f"Team with id {data.team_id} not found"}
         )
->>>>>>> 0fca9602
+        
     return TeamAddMemberResponse(
         **updated_team.model_dump(),
         updated_users=updated_users,
