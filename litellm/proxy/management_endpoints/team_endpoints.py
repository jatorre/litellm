"""
TEAM MANAGEMENT

All /team management endpoints 

/team/new
/team/info
/team/update
/team/delete
"""

import asyncio
import json
import traceback
import uuid
from datetime import datetime, timedelta, timezone
from typing import Any, List, Optional, Tuple, Union, cast

import fastapi
from fastapi import APIRouter, Depends, Header, HTTPException, Request, status
from pydantic import BaseModel

import litellm
from litellm._logging import verbose_proxy_logger
from litellm.proxy._types import (
    BlockTeamRequest,
    CommonProxyErrors,
    DeleteTeamRequest,
    LiteLLM_AuditLogs,
    LiteLLM_ManagementEndpoint_MetadataFields_Premium,
    LiteLLM_ModelTable,
    LiteLLM_TeamMembership,
    LiteLLM_TeamTable,
    LiteLLM_TeamTableCachedObj,
    LiteLLM_UserTable,
    LitellmTableNames,
    LitellmUserRoles,
    Member,
    NewTeamRequest,
    ProxyErrorTypes,
    ProxyException,
    TeamAddMemberResponse,
    TeamInfoResponseObject,
    TeamListResponseObject,
    TeamMemberAddRequest,
    TeamMemberDeleteRequest,
    TeamMemberUpdateRequest,
    TeamMemberUpdateResponse,
    UpdateTeamRequest,
    UserAPIKeyAuth,
)
from litellm.proxy.auth.auth_checks import (
    allowed_route_check_inside_route,
    get_team_object,
)
from litellm.proxy.auth.user_api_key_auth import user_api_key_auth
from litellm.proxy.management_helpers.utils import (
    add_new_member,
    management_endpoint_wrapper,
)
<<<<<<< HEAD
from litellm.proxy.utils import PrismaClient, handle_exception_on_proxy
=======
from litellm.proxy.utils import PrismaClient, _premium_user_check
>>>>>>> 669b4fc9

router = APIRouter()


def _is_user_team_admin(
    user_api_key_dict: UserAPIKeyAuth, team_obj: LiteLLM_TeamTable
) -> bool:
    for member in team_obj.members_with_roles:
        if member.user_id is not None and member.user_id == user_api_key_dict.user_id:
            return True

    return False


def _is_available_team(team_id: str, user_api_key_dict: UserAPIKeyAuth) -> bool:
    if litellm.default_internal_user_params is None:
        return False
    if "available_teams" in litellm.default_internal_user_params:
        return team_id in litellm.default_internal_user_params["available_teams"]
    return False


async def get_all_team_memberships(
    prisma_client: PrismaClient, team_id: List[str], user_id: Optional[str] = None
) -> List[LiteLLM_TeamMembership]:
    """Get all team memberships for a given user"""
    ## GET ALL MEMBERSHIPS ##
    if not isinstance(user_id, str):
        user_id = str(user_id)

    team_memberships = await prisma_client.db.litellm_teammembership.find_many(
        where=(
            {"user_id": user_id, "team_id": {"in": team_id}}
            if user_id is not None
            else {"team_id": {"in": team_id}}
        ),
        include={"litellm_budget_table": True},
    )

    returned_tm: List[LiteLLM_TeamMembership] = []
    for tm in team_memberships:
        returned_tm.append(LiteLLM_TeamMembership(**tm.model_dump()))

    return returned_tm


#### TEAM MANAGEMENT ####
@router.post(
    "/team/new",
    tags=["team management"],
    dependencies=[Depends(user_api_key_auth)],
    response_model=LiteLLM_TeamTable,
)
@management_endpoint_wrapper
async def new_team(  # noqa: PLR0915
    data: NewTeamRequest,
    http_request: Request,
    user_api_key_dict: UserAPIKeyAuth = Depends(user_api_key_auth),
    litellm_changed_by: Optional[str] = Header(
        None,
        description="The litellm-changed-by header enables tracking of actions performed by authorized users on behalf of other users, providing an audit trail for accountability",
    ),
):
    """
    Allow users to create a new team. Apply user permissions to their team.

    👉 [Detailed Doc on setting team budgets](https://docs.litellm.ai/docs/proxy/team_budgets)


    Parameters:
    - team_alias: Optional[str] - User defined team alias
    - team_id: Optional[str] - The team id of the user. If none passed, we'll generate it.
    - members_with_roles: List[{"role": "admin" or "user", "user_id": "<user-id>"}] - A list of users and their roles in the team. Get user_id when making a new user via `/user/new`.
    - metadata: Optional[dict] - Metadata for team, store information for team. Example metadata = {"extra_info": "some info"}
    - tpm_limit: Optional[int] - The TPM (Tokens Per Minute) limit for this team - all keys with this team_id will have at max this TPM limit
    - rpm_limit: Optional[int] - The RPM (Requests Per Minute) limit for this team - all keys associated with this team_id will have at max this RPM limit
    - max_budget: Optional[float] - The maximum budget allocated to the team - all keys for this team_id will have at max this max_budget
    - budget_duration: Optional[str] - The duration of the budget for the team. Doc [here](https://docs.litellm.ai/docs/proxy/team_budgets)
    - models: Optional[list] - A list of models associated with the team - all keys for this team_id will have at most, these models. If empty, assumes all models are allowed.
    - blocked: bool - Flag indicating if the team is blocked or not - will stop all calls from keys with this team_id.
    - members: Optional[List] - Control team members via `/team/member/add` and `/team/member/delete`. 
    - tags: Optional[List[str]] - Tags for [tracking spend](https://litellm.vercel.app/docs/proxy/enterprise#tracking-spend-for-custom-tags) and/or doing [tag-based routing](https://litellm.vercel.app/docs/proxy/tag_routing).
    - organization_id: Optional[str] - The organization id of the team. Default is None. Create via `/organization/new`.
    - model_aliases: Optional[dict] - Model aliases for the team. [Docs](https://docs.litellm.ai/docs/proxy/team_based_routing#create-team-with-model-alias)
    - guardrails: Optional[List[str]] - Guardrails for the team. [Docs](https://docs.litellm.ai/docs/proxy/guardrails)
    Returns:
    - team_id: (str) Unique team id - used for tracking spend across multiple keys for same team id.

    _deprecated_params:
    - admins: list - A list of user_id's for the admin role
    - users: list - A list of user_id's for the user role

    Example Request:
    ```
    curl --location 'http://0.0.0.0:4000/team/new' \
    --header 'Authorization: Bearer sk-1234' \
    --header 'Content-Type: application/json' \
    --data '{
      "team_alias": "my-new-team_2",
      "members_with_roles": [{"role": "admin", "user_id": "user-1234"},
        {"role": "user", "user_id": "user-2434"}]
    }'

    ```

     ```
    curl --location 'http://0.0.0.0:4000/team/new' \
    --header 'Authorization: Bearer sk-1234' \
    --header 'Content-Type: application/json' \
    --data '{
                "team_alias": "QA Prod Bot", 
                "max_budget": 0.000000001, 
                "budget_duration": "1d"
            }'
    ```
    """
    try:
        from litellm.proxy.proxy_server import (
            create_audit_log_for_update,
            duration_in_seconds,
            litellm_proxy_admin_name,
            prisma_client,
        )

        if prisma_client is None:
            raise HTTPException(status_code=500, detail={"error": "No db connected"})

        if data.team_id is None:
            data.team_id = str(uuid.uuid4())
        else:
            # Check if team_id exists already
            _existing_team_id = await prisma_client.get_data(
                team_id=data.team_id, table_name="team", query_type="find_unique"
            )
            if _existing_team_id is not None:
                raise HTTPException(
                    status_code=400,
                    detail={
                        "error": f"Team id = {data.team_id} already exists. Please use a different team id."
                    },
                )

        if (
            user_api_key_dict.user_role is None
            or user_api_key_dict.user_role != LitellmUserRoles.PROXY_ADMIN
        ):  # don't restrict proxy admin
            if (
                data.tpm_limit is not None
                and user_api_key_dict.tpm_limit is not None
                and data.tpm_limit > user_api_key_dict.tpm_limit
            ):
                raise HTTPException(
                    status_code=400,
                    detail={
                        "error": f"tpm limit higher than user max. User tpm limit={user_api_key_dict.tpm_limit}. User role={user_api_key_dict.user_role}"
                    },
                )

            if (
                data.rpm_limit is not None
                and user_api_key_dict.rpm_limit is not None
                and data.rpm_limit > user_api_key_dict.rpm_limit
            ):
                raise HTTPException(
                    status_code=400,
                    detail={
                        "error": f"rpm limit higher than user max. User rpm limit={user_api_key_dict.rpm_limit}. User role={user_api_key_dict.user_role}"
                    },
                )

            if (
                data.max_budget is not None
                and user_api_key_dict.max_budget is not None
                and data.max_budget > user_api_key_dict.max_budget
            ):
                raise HTTPException(
                    status_code=400,
                    detail={
                        "error": f"max budget higher than user max. User max budget={user_api_key_dict.max_budget}. User role={user_api_key_dict.user_role}"
                    },
                )

            if data.models is not None and len(user_api_key_dict.models) > 0:
                for m in data.models:
                    if m not in user_api_key_dict.models:
                        raise HTTPException(
                            status_code=400,
                            detail={
                                "error": f"Model not in allowed user models. User allowed models={user_api_key_dict.models}. User id={user_api_key_dict.user_id}"
                            },
                        )

        if user_api_key_dict.user_id is not None:
            creating_user_in_list = False
            for member in data.members_with_roles:
                if member.user_id == user_api_key_dict.user_id:
                    creating_user_in_list = True

            if creating_user_in_list is False:
                data.members_with_roles.append(
                    Member(role="admin", user_id=user_api_key_dict.user_id)
                )

        ## ADD TO MODEL TABLE
        _model_id = None
        if data.model_aliases is not None and isinstance(data.model_aliases, dict):
            litellm_modeltable = LiteLLM_ModelTable(
                model_aliases=json.dumps(data.model_aliases),
                created_by=user_api_key_dict.user_id or litellm_proxy_admin_name,
                updated_by=user_api_key_dict.user_id or litellm_proxy_admin_name,
            )
            model_dict = await prisma_client.db.litellm_modeltable.create(
                {**litellm_modeltable.json(exclude_none=True)}  # type: ignore
            )  # type: ignore

            _model_id = model_dict.id

        ## ADD TO TEAM TABLE
        complete_team_data = LiteLLM_TeamTable(
            **data.json(),
            model_id=_model_id,
        )

        # Set Management Endpoint Metadata Fields
        for field in LiteLLM_ManagementEndpoint_MetadataFields_Premium:
            if getattr(data, field) is not None:
                _set_team_metadata_field(
                    team_data=complete_team_data,
                    field_name=field,
                    value=getattr(data, field),
                )

        # If budget_duration is set, set `budget_reset_at`
        if complete_team_data.budget_duration is not None:
            duration_s = duration_in_seconds(
                duration=complete_team_data.budget_duration
            )
            reset_at = datetime.now(timezone.utc) + timedelta(seconds=duration_s)
            complete_team_data.budget_reset_at = reset_at

        complete_team_data_dict = complete_team_data.model_dump(exclude_none=True)
        complete_team_data_dict = prisma_client.jsonify_team_object(
            db_data=complete_team_data_dict
        )
        team_row: LiteLLM_TeamTable = await prisma_client.db.litellm_teamtable.create(
            data=complete_team_data_dict,
            include={"litellm_model_table": True},  # type: ignore
        )

        ## ADD TEAM ID TO USER TABLE ##
        for user in complete_team_data.members_with_roles:
            ## add team id to user row ##
            await prisma_client.update_data(
                user_id=user.user_id,
                data={"user_id": user.user_id, "teams": [team_row.team_id]},
                update_key_values_custom_query={
                    "teams": {
                        "push ": [team_row.team_id],
                    }
                },
            )

        # Enterprise Feature - Audit Logging. Enable with litellm.store_audit_logs = True
        if litellm.store_audit_logs is True:
            _updated_values = complete_team_data.json(exclude_none=True)

            _updated_values = json.dumps(_updated_values, default=str)

            asyncio.create_task(
                create_audit_log_for_update(
                    request_data=LiteLLM_AuditLogs(
                        id=str(uuid.uuid4()),
                        updated_at=datetime.now(timezone.utc),
                        changed_by=litellm_changed_by
                        or user_api_key_dict.user_id
                        or litellm_proxy_admin_name,
                        changed_by_api_key=user_api_key_dict.api_key,
                        table_name=LitellmTableNames.TEAM_TABLE_NAME,
                        object_id=data.team_id,
                        action="created",
                        updated_values=_updated_values,
                        before_value=None,
                    )
                )
            )

        try:
            return team_row.model_dump()
        except Exception:
            return team_row.dict()
    except Exception as e:
        raise handle_exception_on_proxy(e)


async def _update_model_table(
    data: UpdateTeamRequest,
    model_id: Optional[str],
    prisma_client: PrismaClient,
    user_api_key_dict: UserAPIKeyAuth,
    litellm_proxy_admin_name: str,
) -> Optional[str]:
    """
    Upsert model table and return the model id
    """
    ## UPSERT MODEL TABLE
    _model_id = model_id
    if data.model_aliases is not None and isinstance(data.model_aliases, dict):
        litellm_modeltable = LiteLLM_ModelTable(
            model_aliases=json.dumps(data.model_aliases),
            created_by=user_api_key_dict.user_id or litellm_proxy_admin_name,
            updated_by=user_api_key_dict.user_id or litellm_proxy_admin_name,
        )
        if model_id is None:
            model_dict = await prisma_client.db.litellm_modeltable.create(
                data={**litellm_modeltable.json(exclude_none=True)}  # type: ignore
            )
        else:
            model_dict = await prisma_client.db.litellm_modeltable.upsert(
                where={"id": model_id},
                data={
                    "update": {**litellm_modeltable.json(exclude_none=True)},  # type: ignore
                    "create": {**litellm_modeltable.json(exclude_none=True)},  # type: ignore
                },
            )  # type: ignore

        _model_id = model_dict.id

    return _model_id


@router.post(
    "/team/update", tags=["team management"], dependencies=[Depends(user_api_key_auth)]
)
@management_endpoint_wrapper
async def update_team(
    data: UpdateTeamRequest,
    http_request: Request,
    user_api_key_dict: UserAPIKeyAuth = Depends(user_api_key_auth),
    litellm_changed_by: Optional[str] = Header(
        None,
        description="The litellm-changed-by header enables tracking of actions performed by authorized users on behalf of other users, providing an audit trail for accountability",
    ),
):
    """
    Use `/team/member_add` AND `/team/member/delete` to add/remove new team members  

    You can now update team budget / rate limits via /team/update

    Parameters:
    - team_id: str - The team id of the user. Required param.
    - team_alias: Optional[str] - User defined team alias
    - metadata: Optional[dict] - Metadata for team, store information for team. Example metadata = {"team": "core-infra", "app": "app2", "email": "ishaan@berri.ai" }
    - tpm_limit: Optional[int] - The TPM (Tokens Per Minute) limit for this team - all keys with this team_id will have at max this TPM limit
    - rpm_limit: Optional[int] - The RPM (Requests Per Minute) limit for this team - all keys associated with this team_id will have at max this RPM limit
    - max_budget: Optional[float] - The maximum budget allocated to the team - all keys for this team_id will have at max this max_budget
    - budget_duration: Optional[str] - The duration of the budget for the team. Doc [here](https://docs.litellm.ai/docs/proxy/team_budgets)
    - models: Optional[list] - A list of models associated with the team - all keys for this team_id will have at most, these models. If empty, assumes all models are allowed.
    - blocked: bool - Flag indicating if the team is blocked or not - will stop all calls from keys with this team_id.
    - tags: Optional[List[str]] - Tags for [tracking spend](https://litellm.vercel.app/docs/proxy/enterprise#tracking-spend-for-custom-tags) and/or doing [tag-based routing](https://litellm.vercel.app/docs/proxy/tag_routing).
    - organization_id: Optional[str] - The organization id of the team. Default is None. Create via `/organization/new`.
    - model_aliases: Optional[dict] - Model aliases for the team. [Docs](https://docs.litellm.ai/docs/proxy/team_based_routing#create-team-with-model-alias)
    - guardrails: Optional[List[str]] - Guardrails for the team. [Docs](https://docs.litellm.ai/docs/proxy/guardrails)
    Example - update team TPM Limit

    ```
    curl --location 'http://0.0.0.0:4000/team/update' \
    --header 'Authorization: Bearer sk-1234' \
    --header 'Content-Type: application/json' \
    --data-raw '{
        "team_id": "8d916b1c-510d-4894-a334-1c16a93344f5",
        "tpm_limit": 100
    }'
    ```

    Example - Update Team `max_budget` budget
    ```
    curl --location 'http://0.0.0.0:4000/team/update' \
    --header 'Authorization: Bearer sk-1234' \
    --header 'Content-Type: application/json' \
    --data-raw '{
        "team_id": "8d916b1c-510d-4894-a334-1c16a93344f5",
        "max_budget": 10
    }'
    ```
    """
    from litellm.proxy.auth.auth_checks import _cache_team_object
    from litellm.proxy.proxy_server import (
        create_audit_log_for_update,
        duration_in_seconds,
        litellm_proxy_admin_name,
        prisma_client,
        proxy_logging_obj,
        user_api_key_cache,
    )

    if prisma_client is None:
        raise HTTPException(status_code=500, detail={"error": "No db connected"})

    if data.team_id is None:
        raise HTTPException(status_code=400, detail={"error": "No team id passed in"})
    verbose_proxy_logger.debug("/team/update - %s", data)

    existing_team_row = await prisma_client.db.litellm_teamtable.find_unique(
        where={"team_id": data.team_id}
    )

    if existing_team_row is None:
        raise HTTPException(
            status_code=400,
            detail={"error": f"Team not found, passed team_id={data.team_id}"},
        )

    updated_kv = data.json(exclude_unset=True)

    # Check budget_duration and budget_reset_at
    if data.budget_duration is not None:
        duration_s = duration_in_seconds(duration=data.budget_duration)
        reset_at = datetime.now(timezone.utc) + timedelta(seconds=duration_s)

        # set the budget_reset_at in DB
        updated_kv["budget_reset_at"] = reset_at

    # update team metadata fields
    _team_metadata_fields = LiteLLM_ManagementEndpoint_MetadataFields_Premium
    for field in _team_metadata_fields:
        if field in updated_kv and updated_kv[field] is not None:
            _update_team_metadata_field(
                updated_kv=updated_kv,
                field_name=field,
            )

    if "model_aliases" in updated_kv:
        updated_kv.pop("model_aliases")
        _model_id = await _update_model_table(
            data=data,
            model_id=existing_team_row.model_id,
            prisma_client=prisma_client,
            user_api_key_dict=user_api_key_dict,
            litellm_proxy_admin_name=litellm_proxy_admin_name,
        )
        if _model_id is not None:
            updated_kv["model_id"] = _model_id

    updated_kv = prisma_client.jsonify_team_object(db_data=updated_kv)
    team_row: Optional[LiteLLM_TeamTable] = (
        await prisma_client.db.litellm_teamtable.update(
            where={"team_id": data.team_id},
            data=updated_kv,
            include={"litellm_model_table": True},  # type: ignore
        )
    )

    if team_row is None or team_row.team_id is None:
        raise HTTPException(
            status_code=400,
            detail={"error": "Team doesn't exist. Got={}".format(team_row)},
        )

    await _cache_team_object(
        team_id=team_row.team_id,
        team_table=LiteLLM_TeamTableCachedObj(**team_row.model_dump()),
        user_api_key_cache=user_api_key_cache,
        proxy_logging_obj=proxy_logging_obj,
    )

    # Enterprise Feature - Audit Logging. Enable with litellm.store_audit_logs = True
    if litellm.store_audit_logs is True:
        _before_value = existing_team_row.json(exclude_none=True)
        _before_value = json.dumps(_before_value, default=str)
        _after_value: str = json.dumps(updated_kv, default=str)

        asyncio.create_task(
            create_audit_log_for_update(
                request_data=LiteLLM_AuditLogs(
                    id=str(uuid.uuid4()),
                    updated_at=datetime.now(timezone.utc),
                    changed_by=litellm_changed_by
                    or user_api_key_dict.user_id
                    or litellm_proxy_admin_name,
                    changed_by_api_key=user_api_key_dict.api_key,
                    table_name=LitellmTableNames.TEAM_TABLE_NAME,
                    object_id=data.team_id,
                    action="updated",
                    updated_values=_after_value,
                    before_value=_before_value,
                )
            )
        )

    return {"team_id": team_row.team_id, "data": team_row}


def _check_team_member_admin_add(
    member: Union[Member, List[Member]],
    premium_user: bool,
):
    if isinstance(member, Member) and member.role == "admin":
        if premium_user is not True:
            raise ValueError(
                f"Assigning team admins is a premium feature. {CommonProxyErrors.not_premium_user.value}"
            )
    elif isinstance(member, List):
        for m in member:
            if m.role == "admin":
                if premium_user is not True:
                    raise ValueError(
                        f"Assigning team admins is a premium feature. Got={m}. {CommonProxyErrors.not_premium_user.value}. "
                    )


def team_call_validation_checks(
    prisma_client: Optional[PrismaClient],
    data: TeamMemberAddRequest,
    premium_user: bool,
):
    if prisma_client is None:
        raise HTTPException(status_code=500, detail={"error": "No db connected"})

    if data.team_id is None:
        raise HTTPException(status_code=400, detail={"error": "No team id passed in"})

    if data.member is None:
        raise HTTPException(
            status_code=400, detail={"error": "No member/members passed in"}
        )

    try:
        _check_team_member_admin_add(
            member=data.member,
            premium_user=premium_user,
        )
    except Exception as e:
        raise HTTPException(status_code=400, detail={"error": str(e)})


@router.post(
    "/team/member_add",
    tags=["team management"],
    dependencies=[Depends(user_api_key_auth)],
    response_model=TeamAddMemberResponse,
)
@management_endpoint_wrapper
async def team_member_add(
    data: TeamMemberAddRequest,
    http_request: Request,
    user_api_key_dict: UserAPIKeyAuth = Depends(user_api_key_auth),
):
    """
    [BETA]

    Add new members (either via user_email or user_id) to a team

    If user doesn't exist, new user row will also be added to User Table

    Only proxy_admin or admin of team, allowed to access this endpoint.
    ```

    curl -X POST 'http://0.0.0.0:4000/team/member_add' \
    -H 'Authorization: Bearer sk-1234' \
    -H 'Content-Type: application/json' \
    -d '{"team_id": "45e3e396-ee08-4a61-a88e-16b3ce7e0849", "member": {"role": "user", "user_id": "krrish247652@berri.ai"}}'

    ```
    """
    from litellm.proxy.proxy_server import (
        litellm_proxy_admin_name,
        premium_user,
        prisma_client,
        proxy_logging_obj,
        user_api_key_cache,
    )

    try:
        team_call_validation_checks(
            prisma_client=prisma_client,
            data=data,
            premium_user=premium_user,
        )
    except HTTPException as e:
        raise e

    prisma_client = cast(PrismaClient, prisma_client)

    existing_team_row = await get_team_object(
        team_id=data.team_id,
        prisma_client=prisma_client,
        user_api_key_cache=user_api_key_cache,
        parent_otel_span=None,
        proxy_logging_obj=proxy_logging_obj,
        check_cache_only=False,
        check_db_only=True,
    )
    if existing_team_row is None:
        raise HTTPException(
            status_code=404,
            detail={
                "error": f"Team not found for team_id={getattr(data, 'team_id', None)}"
            },
        )

    complete_team_data = LiteLLM_TeamTable(**existing_team_row.model_dump())

    ## CHECK IF USER IS PROXY ADMIN OR TEAM ADMIN

    if (
        hasattr(user_api_key_dict, "user_role")
        and user_api_key_dict.user_role != LitellmUserRoles.PROXY_ADMIN.value
        and not _is_user_team_admin(
            user_api_key_dict=user_api_key_dict, team_obj=complete_team_data
        )
        and not _is_available_team(
            team_id=complete_team_data.team_id,
            user_api_key_dict=user_api_key_dict,
        )
    ):
        raise HTTPException(
            status_code=403,
            detail={
                "error": "Call not allowed. User not proxy admin OR team admin. route={}, team_id={}".format(
                    "/team/member_add",
                    complete_team_data.team_id,
                )
            },
        )

    updated_users: List[LiteLLM_UserTable] = []
    updated_team_memberships: List[LiteLLM_TeamMembership] = []

    ## VALIDATE IF NEW MEMBER ##
    if isinstance(data.member, Member):
        try:
            updated_user, updated_tm = await add_new_member(
                new_member=data.member,
                max_budget_in_team=data.max_budget_in_team,
                prisma_client=prisma_client,
                user_api_key_dict=user_api_key_dict,
                litellm_proxy_admin_name=litellm_proxy_admin_name,
                team_id=data.team_id,
            )
        except Exception as e:
            raise HTTPException(
                status_code=500,
                detail={
                    "error": "Unable to add user - {}, to team - {}, for reason - {}".format(
                        data.member, data.team_id, str(e)
                    )
                },
            )

        updated_users.append(updated_user)
        if updated_tm is not None:
            updated_team_memberships.append(updated_tm)
    elif isinstance(data.member, List):
        tasks: List = []
        for m in data.member:
            try:
                updated_user, updated_tm = await add_new_member(
                    new_member=m,
                    max_budget_in_team=data.max_budget_in_team,
                    prisma_client=prisma_client,
                    user_api_key_dict=user_api_key_dict,
                    litellm_proxy_admin_name=litellm_proxy_admin_name,
                    team_id=data.team_id,
                )
            except Exception as e:
                raise HTTPException(
                    status_code=500,
                    detail={
                        "error": "Unable to add user - {}, to team - {}, for reason - {}".format(
                            data.member, data.team_id, str(e)
                        )
                    },
                )
            updated_users.append(updated_user)
            if updated_tm is not None:
                updated_team_memberships.append(updated_tm)

        await asyncio.gather(*tasks)

    ## ADD TO TEAM ##
    if isinstance(data.member, Member):
        # add to team db
        new_member = data.member

        # get user id
        if new_member.user_id is None and new_member.user_email is not None:
            for user in updated_users:
                if (
                    user.user_email is not None
                    and user.user_email == new_member.user_email
                ):
                    new_member.user_id = user.user_id

        complete_team_data.members_with_roles.append(new_member)

    elif isinstance(data.member, List):
        # add to team db
        new_members = data.member

        for nm in new_members:
            if nm.user_id is None and nm.user_email is not None:
                for user in updated_users:
                    if user.user_email is not None and user.user_email == nm.user_email:
                        nm.user_id = user.user_id

        complete_team_data.members_with_roles.extend(new_members)

    # ADD MEMBER TO TEAM
    _db_team_members = [m.model_dump() for m in complete_team_data.members_with_roles]
    updated_team = await prisma_client.db.litellm_teamtable.update(
        where={"team_id": data.team_id},
        data={"members_with_roles": json.dumps(_db_team_members)},  # type: ignore
    )

    # Check if updated_team is None
    if updated_team is None:
        raise HTTPException(
            status_code=404, detail={"error": f"Team with id {data.team_id} not found"}
        )
    return TeamAddMemberResponse(
        **updated_team.model_dump(),
        updated_users=updated_users,
        updated_team_memberships=updated_team_memberships,
    )


@router.post(
    "/team/member_delete",
    tags=["team management"],
    dependencies=[Depends(user_api_key_auth)],
)
@management_endpoint_wrapper
async def team_member_delete(
    data: TeamMemberDeleteRequest,
    http_request: Request,
    user_api_key_dict: UserAPIKeyAuth = Depends(user_api_key_auth),
):
    """
    [BETA]

    delete members (either via user_email or user_id) from a team

    If user doesn't exist, an exception will be raised
    ```
    curl -X POST 'http://0.0.0.0:8000/team/member_delete' \

    -H 'Authorization: Bearer sk-1234' \

    -H 'Content-Type: application/json' \

    -d '{
        "team_id": "45e3e396-ee08-4a61-a88e-16b3ce7e0849",
        "user_id": "krrish247652@berri.ai"
    }'
    ```
    """
    from litellm.proxy.proxy_server import prisma_client

    if prisma_client is None:
        raise HTTPException(status_code=500, detail={"error": "No db connected"})

    if data.team_id is None:
        raise HTTPException(status_code=400, detail={"error": "No team id passed in"})

    if data.user_id is None and data.user_email is None:
        raise HTTPException(
            status_code=400,
            detail={"error": "Either user_id or user_email needs to be passed in"},
        )

    _existing_team_row = await prisma_client.db.litellm_teamtable.find_unique(
        where={"team_id": data.team_id}
    )

    if _existing_team_row is None:
        raise HTTPException(
            status_code=400,
            detail={"error": "Team id={} does not exist in db".format(data.team_id)},
        )
    existing_team_row = LiteLLM_TeamTable(**_existing_team_row.model_dump())

    ## CHECK IF USER IS PROXY ADMIN OR TEAM ADMIN

    if (
        user_api_key_dict.user_role != LitellmUserRoles.PROXY_ADMIN.value
        and not _is_user_team_admin(
            user_api_key_dict=user_api_key_dict, team_obj=existing_team_row
        )
    ):
        raise HTTPException(
            status_code=403,
            detail={
                "error": "Call not allowed. User not proxy admin OR team admin. route={}, team_id={}".format(
                    "/team/member_delete", existing_team_row.team_id
                )
            },
        )

    ## DELETE MEMBER FROM TEAM
    new_team_members: List[Member] = []
    for m in existing_team_row.members_with_roles:
        if (
            data.user_id is not None
            and m.user_id is not None
            and data.user_id == m.user_id
        ):
            continue
        elif (
            data.user_email is not None
            and m.user_email is not None
            and data.user_email == m.user_email
        ):
            continue
        new_team_members.append(m)
    existing_team_row.members_with_roles = new_team_members

    _db_new_team_members: List[dict] = [m.model_dump() for m in new_team_members]

    _ = await prisma_client.db.litellm_teamtable.update(
        where={
            "team_id": data.team_id,
        },
        data={"members_with_roles": json.dumps(_db_new_team_members)},  # type: ignore
    )

    ## DELETE TEAM ID from USER ROW, IF EXISTS ##
    # get user row
    key_val = {}
    if data.user_id is not None:
        key_val["user_id"] = data.user_id
    elif data.user_email is not None:
        key_val["user_email"] = data.user_email
    existing_user_rows = await prisma_client.db.litellm_usertable.find_many(
        where=key_val  # type: ignore
    )

    if existing_user_rows is not None and (
        isinstance(existing_user_rows, list) and len(existing_user_rows) > 0
    ):
        for existing_user in existing_user_rows:
            team_list = []
            if data.team_id in existing_user.teams:
                team_list = existing_user.teams
                team_list.remove(data.team_id)
                await prisma_client.db.litellm_usertable.update(
                    where={
                        "user_id": existing_user.user_id,
                    },
                    data={"teams": {"set": team_list}},
                )

    return existing_team_row


@router.post(
    "/team/member_update",
    tags=["team management"],
    dependencies=[Depends(user_api_key_auth)],
    response_model=TeamMemberUpdateResponse,
)
@management_endpoint_wrapper
async def team_member_update(
    data: TeamMemberUpdateRequest,
    http_request: Request,
    user_api_key_dict: UserAPIKeyAuth = Depends(user_api_key_auth),
):
    """
    [BETA]

    Update team member budgets and team member role
    """
    from litellm.proxy.proxy_server import prisma_client

    if prisma_client is None:
        raise HTTPException(status_code=500, detail={"error": "No db connected"})

    if data.team_id is None:
        raise HTTPException(status_code=400, detail={"error": "No team id passed in"})

    if data.user_id is None and data.user_email is None:
        raise HTTPException(
            status_code=400,
            detail={"error": "Either user_id or user_email needs to be passed in"},
        )

    _existing_team_row = await prisma_client.db.litellm_teamtable.find_unique(
        where={"team_id": data.team_id}
    )

    if _existing_team_row is None:
        raise HTTPException(
            status_code=400,
            detail={"error": "Team id={} does not exist in db".format(data.team_id)},
        )
    existing_team_row = LiteLLM_TeamTable(**_existing_team_row.model_dump())

    ## CHECK IF USER IS PROXY ADMIN OR TEAM ADMIN

    if (
        user_api_key_dict.user_role != LitellmUserRoles.PROXY_ADMIN.value
        and not _is_user_team_admin(
            user_api_key_dict=user_api_key_dict, team_obj=existing_team_row
        )
    ):
        raise HTTPException(
            status_code=403,
            detail={
                "error": "Call not allowed. User not proxy admin OR team admin. route={}, team_id={}".format(
                    "/team/member_delete", existing_team_row.team_id
                )
            },
        )

    returned_team_info: TeamInfoResponseObject = await team_info(
        http_request=http_request,
        team_id=data.team_id,
        user_api_key_dict=user_api_key_dict,
    )

    team_table = returned_team_info["team_info"]

    ## get user id
    received_user_id: Optional[str] = None
    if data.user_id is not None:
        received_user_id = data.user_id
    elif data.user_email is not None:
        for member in returned_team_info["team_info"].members_with_roles:
            if member.user_email is not None and member.user_email == data.user_email:
                received_user_id = member.user_id
                break

    if received_user_id is None:
        raise HTTPException(
            status_code=400,
            detail={
                "error": "User id doesn't exist in team table. Data={}".format(data)
            },
        )
    ## find the relevant team membership
    identified_budget_id: Optional[str] = None
    for tm in returned_team_info["team_memberships"]:
        if tm.user_id == received_user_id:
            identified_budget_id = tm.budget_id
            break

    ### upsert new budget
    if data.max_budget_in_team is not None:
        if identified_budget_id is None:
            new_budget = await prisma_client.db.litellm_budgettable.create(
                data={
                    "max_budget": data.max_budget_in_team,
                    "created_by": user_api_key_dict.user_id or "",
                    "updated_by": user_api_key_dict.user_id or "",
                }
            )

            await prisma_client.db.litellm_teammembership.create(
                data={
                    "team_id": data.team_id,
                    "user_id": received_user_id,
                    "budget_id": new_budget.budget_id,
                },
            )
        elif identified_budget_id is not None:
            await prisma_client.db.litellm_budgettable.update(
                where={"budget_id": identified_budget_id},
                data={"max_budget": data.max_budget_in_team},
            )

    ### update team member role
    if data.role is not None:
        team_members: List[Member] = []
        for member in team_table.members_with_roles:
            if member.user_id == received_user_id:
                team_members.append(
                    Member(
                        user_id=member.user_id,
                        role=data.role,
                        user_email=data.user_email or member.user_email,
                    )
                )
            else:
                team_members.append(member)

        team_table.members_with_roles = team_members

        _db_team_members: List[dict] = [m.model_dump() for m in team_members]
        await prisma_client.db.litellm_teamtable.update(
            where={"team_id": data.team_id},
            data={"members_with_roles": json.dumps(_db_team_members)},  # type: ignore
        )

    return TeamMemberUpdateResponse(
        team_id=data.team_id,
        user_id=received_user_id,
        user_email=data.user_email,
        max_budget_in_team=data.max_budget_in_team,
    )


@router.post(
    "/team/delete", tags=["team management"], dependencies=[Depends(user_api_key_auth)]
)
@management_endpoint_wrapper
async def delete_team(
    data: DeleteTeamRequest,
    http_request: Request,
    user_api_key_dict: UserAPIKeyAuth = Depends(user_api_key_auth),
    litellm_changed_by: Optional[str] = Header(
        None,
        description="The litellm-changed-by header enables tracking of actions performed by authorized users on behalf of other users, providing an audit trail for accountability",
    ),
):
    """
    delete team and associated team keys

    Parameters:
    - team_ids: List[str] - Required. List of team IDs to delete. Example: ["team-1234", "team-5678"]

    ```
    curl --location 'http://0.0.0.0:4000/team/delete' \
    --header 'Authorization: Bearer sk-1234' \
    --header 'Content-Type: application/json' \
    --data-raw '{
        "team_ids": ["8d916b1c-510d-4894-a334-1c16a93344f5"]
    }'
    ```
    """
    from litellm.proxy.proxy_server import (
        create_audit_log_for_update,
        litellm_proxy_admin_name,
        prisma_client,
    )

    if prisma_client is None:
        raise HTTPException(status_code=500, detail={"error": "No db connected"})

    if data.team_ids is None:
        raise HTTPException(status_code=400, detail={"error": "No team id passed in"})

    # check that all teams passed exist
    for team_id in data.team_ids:
        team_row = await prisma_client.get_data(  # type: ignore
            team_id=team_id, table_name="team", query_type="find_unique"
        )
        if team_row is None:
            raise HTTPException(
                status_code=404,
                detail={"error": f"Team not found, passed team_id={team_id}"},
            )

    # Enterprise Feature - Audit Logging. Enable with litellm.store_audit_logs = True
    # we do this after the first for loop, since first for loop is for validation. we only want this inserted after validation passes
    if litellm.store_audit_logs is True:
        # make an audit log for each team deleted
        for team_id in data.team_ids:
            team_row: Optional[LiteLLM_TeamTable] = await prisma_client.get_data(  # type: ignore
                team_id=team_id, table_name="team", query_type="find_unique"
            )

            if team_row is None:
                continue

            _team_row = team_row.json(exclude_none=True)

            asyncio.create_task(
                create_audit_log_for_update(
                    request_data=LiteLLM_AuditLogs(
                        id=str(uuid.uuid4()),
                        updated_at=datetime.now(timezone.utc),
                        changed_by=litellm_changed_by
                        or user_api_key_dict.user_id
                        or litellm_proxy_admin_name,
                        changed_by_api_key=user_api_key_dict.api_key,
                        table_name=LitellmTableNames.TEAM_TABLE_NAME,
                        object_id=team_id,
                        action="deleted",
                        updated_values="{}",
                        before_value=_team_row,
                    )
                )
            )

    # End of Audit logging

    ## DELETE ASSOCIATED KEYS
    await prisma_client.delete_data(team_id_list=data.team_ids, table_name="key")
    ## DELETE TEAMS
    deleted_teams = await prisma_client.delete_data(
        team_id_list=data.team_ids, table_name="team"
    )
    return deleted_teams


@router.get(
    "/team/info", tags=["team management"], dependencies=[Depends(user_api_key_auth)]
)
@management_endpoint_wrapper
async def team_info(
    http_request: Request,
    team_id: str = fastapi.Query(
        default=None, description="Team ID in the request parameters"
    ),
    user_api_key_dict: UserAPIKeyAuth = Depends(user_api_key_auth),
):
    """
    get info on team + related keys

    Parameters:
    - team_id: str - Required. The unique identifier of the team to get info on.

    ```
    curl --location 'http://localhost:4000/team/info?team_id=your_team_id_here' \
    --header 'Authorization: Bearer your_api_key_here'
    ```
    """
    from litellm.proxy.proxy_server import prisma_client

    try:
        if prisma_client is None:
            raise HTTPException(
                status_code=status.HTTP_500_INTERNAL_SERVER_ERROR,
                detail={
                    "error": "Database not connected. Connect a database to your proxy - https://docs.litellm.ai/docs/simple_proxy#managing-auth---virtual-keys"
                },
            )
        if team_id is None:
            raise HTTPException(
                status_code=status.HTTP_422_UNPROCESSABLE_ENTITY,
                detail={"message": "Malformed request. No team id passed in."},
            )

        if (
            user_api_key_dict.user_role == LitellmUserRoles.PROXY_ADMIN.value
            or user_api_key_dict.user_role
            == LitellmUserRoles.PROXY_ADMIN_VIEW_ONLY.value
        ):
            pass
        elif user_api_key_dict.team_id is None or (
            team_id != user_api_key_dict.team_id
        ):
            raise HTTPException(
                status_code=status.HTTP_403_FORBIDDEN,
                detail="key not allowed to access this team's info. Key team_id={}, Requested team_id={}".format(
                    user_api_key_dict.team_id, team_id
                ),
            )

        team_info: Optional[Union[LiteLLM_TeamTable, dict]] = (
            await prisma_client.get_data(
                team_id=team_id, table_name="team", query_type="find_unique"
            )
        )
        if team_info is None:
            raise HTTPException(
                status_code=status.HTTP_404_NOT_FOUND,
                detail={"message": f"Team not found, passed team id: {team_id}."},
            )

        ## GET ALL KEYS ##
        keys = await prisma_client.get_data(
            team_id=team_id,
            table_name="key",
            query_type="find_all",
            expires=datetime.now(),
        )

        if keys is None:
            keys = []

        if team_info is None:
            ## make sure we still return a total spend ##
            spend = 0
            for k in keys:
                spend += getattr(k, "spend", 0)
            team_info = {"spend": spend}

        ## REMOVE HASHED TOKEN INFO before returning ##
        for key in keys:
            try:
                key = key.model_dump()  # noqa
            except Exception:
                # if using pydantic v1
                key = key.dict()
            key.pop("token", None)

        ## GET ALL MEMBERSHIPS ##
        returned_tm = await get_all_team_memberships(
            prisma_client, [team_id], user_id=None
        )

        if isinstance(team_info, dict):
            _team_info = LiteLLM_TeamTable(**team_info)
        elif isinstance(team_info, BaseModel):
            _team_info = LiteLLM_TeamTable(**team_info.model_dump())
        else:
            _team_info = LiteLLM_TeamTable()

        response_object = TeamInfoResponseObject(
            team_id=team_id,
            team_info=_team_info,
            keys=keys,
            team_memberships=returned_tm,
        )
        return response_object

    except Exception as e:
        verbose_proxy_logger.error(
            "litellm.proxy.management_endpoints.team_endpoints.py::team_info - Exception occurred - {}\n{}".format(
                e, traceback.format_exc()
            )
        )
        if isinstance(e, HTTPException):
            raise ProxyException(
                message=getattr(e, "detail", f"Authentication Error({str(e)})"),
                type=ProxyErrorTypes.auth_error,
                param=getattr(e, "param", "None"),
                code=getattr(e, "status_code", status.HTTP_400_BAD_REQUEST),
            )
        elif isinstance(e, ProxyException):
            raise e
        raise ProxyException(
            message="Authentication Error, " + str(e),
            type=ProxyErrorTypes.auth_error,
            param=getattr(e, "param", "None"),
            code=status.HTTP_400_BAD_REQUEST,
        )


@router.post(
    "/team/block", tags=["team management"], dependencies=[Depends(user_api_key_auth)]
)
@management_endpoint_wrapper
async def block_team(
    data: BlockTeamRequest,
    http_request: Request,
    user_api_key_dict: UserAPIKeyAuth = Depends(user_api_key_auth),
):
    """
    Blocks all calls from keys with this team id.

    Parameters:
    - team_id: str - Required. The unique identifier of the team to block.

    Example:
    ```
    curl --location 'http://0.0.0.0:4000/team/block' \
    --header 'Authorization: Bearer sk-1234' \
    --header 'Content-Type: application/json' \
    --data '{
        "team_id": "team-1234"
    }'
    ```

    Returns:
    - The updated team record with blocked=True



    """
    from litellm.proxy.proxy_server import prisma_client

    if prisma_client is None:
        raise Exception("No DB Connected.")

    record = await prisma_client.db.litellm_teamtable.update(
        where={"team_id": data.team_id}, data={"blocked": True}  # type: ignore
    )

    if record is None:
        raise HTTPException(
            status_code=404,
            detail={"error": f"Team not found, passed team_id={data.team_id}"},
        )

    return record


@router.post(
    "/team/unblock", tags=["team management"], dependencies=[Depends(user_api_key_auth)]
)
@management_endpoint_wrapper
async def unblock_team(
    data: BlockTeamRequest,
    http_request: Request,
    user_api_key_dict: UserAPIKeyAuth = Depends(user_api_key_auth),
):
    """
    Blocks all calls from keys with this team id.

    Parameters:
    - team_id: str - Required. The unique identifier of the team to unblock.

    Example:
    ```
    curl --location 'http://0.0.0.0:4000/team/unblock' \
    --header 'Authorization: Bearer sk-1234' \
    --header 'Content-Type: application/json' \
    --data '{
        "team_id": "team-1234"
    }'
    ```
    """
    from litellm.proxy.proxy_server import prisma_client

    if prisma_client is None:
        raise Exception("No DB Connected.")

    record = await prisma_client.db.litellm_teamtable.update(
        where={"team_id": data.team_id}, data={"blocked": False}  # type: ignore
    )

    if record is None:
        raise HTTPException(
            status_code=404,
            detail={"error": f"Team not found, passed team_id={data.team_id}"},
        )

    return record


@router.get("/team/available")
async def list_available_teams(
    http_request: Request,
    user_api_key_dict: UserAPIKeyAuth = Depends(user_api_key_auth),
    response_model=List[LiteLLM_TeamTable],
):
    from litellm.proxy.proxy_server import prisma_client

    if prisma_client is None:
        raise HTTPException(
            status_code=400,
            detail={"error": CommonProxyErrors.db_not_connected_error.value},
        )

    available_teams = cast(
        Optional[List[str]],
        (
            litellm.default_internal_user_params.get("available_teams")
            if litellm.default_internal_user_params is not None
            else None
        ),
    )
    if available_teams is None:
        raise HTTPException(
            status_code=400,
            detail={
                "error": "No available teams for user to join. See how to set available teams here: https://docs.litellm.ai/docs/proxy/self_serve#all-settings-for-self-serve--sso-flow"
            },
        )

    # filter out teams that the user is already a member of
    user_info = await prisma_client.db.litellm_usertable.find_unique(
        where={"user_id": user_api_key_dict.user_id}
    )
    if user_info is None:
        raise HTTPException(
            status_code=404,
            detail={"error": "User not found"},
        )
    user_info_correct_type = LiteLLM_UserTable(**user_info.model_dump())

    available_teams = [
        team for team in available_teams if team not in user_info_correct_type.teams
    ]

    available_teams_db = await prisma_client.db.litellm_teamtable.find_many(
        where={"team_id": {"in": available_teams}}
    )

    available_teams_correct_type = [
        LiteLLM_TeamTable(**team.model_dump()) for team in available_teams_db
    ]

    return available_teams_correct_type


@router.get(
    "/team/list", tags=["team management"], dependencies=[Depends(user_api_key_auth)]
)
@management_endpoint_wrapper
async def list_team(
    http_request: Request,
    user_id: Optional[str] = fastapi.Query(
        default=None, description="Only return teams which this 'user_id' belongs to"
    ),
    user_api_key_dict: UserAPIKeyAuth = Depends(user_api_key_auth),
):
    """
    ```
    curl --location --request GET 'http://0.0.0.0:4000/team/list' \
        --header 'Authorization: Bearer sk-1234'
    ```

    Parameters:
    - user_id: str - Optional. If passed will only return teams that the user_id is a member of.
    """
    from litellm.proxy.proxy_server import prisma_client

    if not allowed_route_check_inside_route(
        user_api_key_dict=user_api_key_dict, requested_user_id=user_id
    ):
        raise HTTPException(
            status_code=401,
            detail={
                "error": "Only admin users can query all teams/other teams. Your user role={}".format(
                    user_api_key_dict.user_role
                )
            },
        )

    if prisma_client is None:
        raise HTTPException(
            status_code=400,
            detail={"error": CommonProxyErrors.db_not_connected_error.value},
        )

    response = await prisma_client.db.litellm_teamtable.find_many()

    filtered_response = []
    if user_id:
        for team in response:
            if team.members_with_roles:
                for member in team.members_with_roles:
                    if (
                        "user_id" in member
                        and member["user_id"] is not None
                        and member["user_id"] == user_id
                    ):
                        filtered_response.append(team)

    else:
        filtered_response = response

    _team_ids = [team.team_id for team in filtered_response]
    returned_tm = await get_all_team_memberships(
        prisma_client, _team_ids, user_id=user_id
    )

    returned_responses: List[TeamListResponseObject] = []
    for team in filtered_response:
        _team_memberships: List[LiteLLM_TeamMembership] = []
        for tm in returned_tm:
            if tm.team_id == team.team_id:
                _team_memberships.append(tm)

        # add all keys that belong to the team
        keys = await prisma_client.db.litellm_verificationtoken.find_many(
            where={"team_id": team.team_id}
        )

        try:
            returned_responses.append(
                TeamListResponseObject(
                    **team.model_dump(),
                    team_memberships=_team_memberships,
                    keys=keys,
                )
            )
        except Exception as e:
            team_exception = """Invalid team object for team_id: {}. team_object={}.
            Error: {}
            """.format(
                team.team_id, team.model_dump(), str(e)
            )
            verbose_proxy_logger.exception(team_exception)
            continue
    # Sort the responses by team_alias
    returned_responses.sort(key=lambda x: (getattr(x, "team_alias", "") or ""))
    return returned_responses


async def get_paginated_teams(
    prisma_client: PrismaClient,
    page_size: int = 10,
    page: int = 1,
) -> Tuple[List[LiteLLM_TeamTable], int]:
    """
    Get paginated list of teams from team table

    Parameters:
        prisma_client: PrismaClient - The database client
        page_size: int - Number of teams per page
        page: int - Page number (1-based)

    Returns:
        Tuple[List[LiteLLM_TeamTable], int] - (list of teams, total count)
    """
    try:
        # Calculate skip for pagination
        skip = (page - 1) * page_size
        # Get total count
        total_count = await prisma_client.db.litellm_teamtable.count()

        # Get paginated teams
        teams = await prisma_client.db.litellm_teamtable.find_many(
            skip=skip, take=page_size, order={"team_alias": "asc"}  # Sort by team_alias
        )
        return teams, total_count
    except Exception as e:
        verbose_proxy_logger.exception(
            f"[Non-Blocking] Error getting paginated teams: {e}"
        )
        return [], 0


def _update_team_metadata_field(updated_kv: dict, field_name: str) -> None:
    """
    Helper function to update metadata fields that require premium user checks in the update endpoint

    Args:
        updated_kv: The key-value dict being used for the update
        field_name: Name of the metadata field being updated
    """
    if field_name in LiteLLM_ManagementEndpoint_MetadataFields_Premium:
        _premium_user_check()

    if field_name in updated_kv and updated_kv[field_name] is not None:
        # remove field from updated_kv
        _value = updated_kv.pop(field_name)
        if "metadata" in updated_kv and updated_kv["metadata"] is not None:
            updated_kv["metadata"][field_name] = _value
        else:
            updated_kv["metadata"] = {field_name: _value}


def _set_team_metadata_field(
    team_data: LiteLLM_TeamTable, field_name: str, value: Any
) -> None:
    """
    Helper function to set metadata fields that require premium user checks

    Args:
        team_data: The team data object to modify
        field_name: Name of the metadata field to set
        value: Value to set for the field
    """
    if field_name in LiteLLM_ManagementEndpoint_MetadataFields_Premium:
        _premium_user_check()
    team_data.metadata = team_data.metadata or {}
    team_data.metadata[field_name] = value<|MERGE_RESOLUTION|>--- conflicted
+++ resolved
@@ -58,11 +58,8 @@
     add_new_member,
     management_endpoint_wrapper,
 )
-<<<<<<< HEAD
-from litellm.proxy.utils import PrismaClient, handle_exception_on_proxy
-=======
-from litellm.proxy.utils import PrismaClient, _premium_user_check
->>>>>>> 669b4fc9
+from litellm.proxy.utils import PrismaClient, handle_exception_on_proxy, _premium_user_check
+
 
 router = APIRouter()
 
