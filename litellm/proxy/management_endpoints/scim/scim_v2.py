--- conflicted
+++ resolved
@@ -17,6 +17,7 @@
     Request,
     Response,
 )
+from prisma.types import HttpConfig
 
 from litellm._logging import verbose_proxy_logger
 from litellm.litellm_core_utils.safe_json_dumps import safe_dumps
@@ -36,19 +37,12 @@
 from litellm.proxy.management_endpoints.scim.scim_transformations import (
     ScimTransformations,
 )
-<<<<<<< HEAD
+from litellm.proxy.management_endpoints.scim.utils import _extract_error_message
 from litellm.proxy.management_endpoints.team_endpoints import (
     new_team,
     team_member_add,
     team_member_delete,
 )
-=======
-from litellm.proxy.management_endpoints.scim.utils import (
-    _check_user_exists,
-    _extract_error_message,
-)
-from litellm.proxy.management_endpoints.team_endpoints import new_team
->>>>>>> ef336dcb
 from litellm.proxy.utils import _premium_user_check, handle_exception_on_proxy
 from litellm.types.proxy.management_endpoints.scim_v2 import *
 
@@ -308,7 +302,6 @@
     """
     try:
         verbose_proxy_logger.debug("SCIM CREATE USER request: %s", user)
-<<<<<<< HEAD
         prisma_client = await _get_prisma_client_or_raise_exception()
         
         # Extract data from SCIM user
@@ -344,50 +337,8 @@
             user=created_user
         )
         return scim_user
-        
-=======
-        
-        # Extract user data
-        user_email = user.emails[0].value if user.emails else None
-        user_id = user.userName or str(uuid.uuid4())
-
-        # Check for duplicate username
-        if await _check_user_exists(prisma_client, user.userName):
-            raise ScimUserAlreadyExists(
-                message=f"User already exists with username: {user.userName}"
-            )
-
-        # Attempt to create user
-        try:
-            created_user = await new_user(
-                data=NewUserRequest(
-                    user_id=user_id,
-                    user_email=user_email,
-                    user_alias=user.name.givenName,
-                    teams=[group.value for group in user.groups] if user.groups else None,
-                    metadata={
-                        "scim_metadata": LiteLLM_UserScimMetadata(
-                            givenName=user.name.givenName,
-                            familyName=user.name.familyName,
-                        ).model_dump()
-                    },
-                    auto_create_key=False,
-                ),
-            )
-        except HTTPException as e:
-            # Convert duplicate email errors to SCIM 409
-            if e.status_code == 400 and "already exists" in str(e.detail):
-                raise ScimUserAlreadyExists(
-                    message=_extract_error_message(e)
-                )
-            raise e
-
-        # Transform and return SCIM user
-        return await ScimTransformations.transform_litellm_user_to_scim_user(created_user)
-        
-    except HTTPException:
-        raise  # Let HTTPExceptions (including ScimUserAlreadyExists) propagate directly
->>>>>>> ef336dcb
+    except HTTPException as e: # allow exceptions like SCIMUserAlreadyExists to be raised
+        raise e
     except Exception as e:
         raise handle_exception_on_proxy(e)
 
