--- conflicted
+++ resolved
@@ -24,11 +24,8 @@
 from litellm.llms.custom_httpx.http_handler import AsyncHTTPHandler, HTTPHandler
 from litellm.llms.prompt_templates.factory import anthropic_messages_pt
 
-<<<<<<< HEAD
-# litellm.num_retries = 3
-=======
 # litellm.num_retries =3
->>>>>>> cdd7cd4d
+
 litellm.cache = None
 litellm.success_callback = []
 user_message = "Write a short poem about the sky"
