--- conflicted
+++ resolved
@@ -1328,7 +1328,6 @@
     assert cost == 0
 
 
-<<<<<<< HEAD
 @pytest.mark.parametrize(
     "model",
     [
@@ -1362,7 +1361,7 @@
         model=model, completion_response=response, call_type="arerank"
     )
     assert cost > 0
-=======
+
 def test_together_ai_embedding_completion_cost():
     from litellm.utils import Choices, EmbeddingResponse, Message, ModelResponse, Usage
 
@@ -2159,5 +2158,4 @@
         completion_response=response,
         custom_llm_provider="together_ai",
         call_type="embedding",
-    )
->>>>>>> 480a8d73
+    )