--- conflicted
+++ resolved
@@ -209,7 +209,6 @@
     assert tools[0]["type"] == "code_execution_20250522"
 
 
-<<<<<<< HEAD
 def test_map_tool_choice():
     config = AnthropicConfig()
 
@@ -218,7 +217,7 @@
     assert result is not None
     assert result["type"] == "none"
     print(result)
-=======
+
 def test_transform_response_with_prefix_prompt():
     import httpx
 
@@ -262,4 +261,3 @@
         result.choices[0].message.content
         == "You are a helpful assistant. The grass is green."
     )
->>>>>>> 8579332f
